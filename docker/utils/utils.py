# Copyright 2013 dotCloud inc.

#    Licensed under the Apache License, Version 2.0 (the "License");
#    you may not use this file except in compliance with the License.
#    You may obtain a copy of the License at

#        http://www.apache.org/licenses/LICENSE-2.0

#    Unless required by applicable law or agreed to in writing, software
#    distributed under the License is distributed on an "AS IS" BASIS,
#    WITHOUT WARRANTIES OR CONDITIONS OF ANY KIND, either express or implied.
#    See the License for the specific language governing permissions and
#    limitations under the License.

import io
import os
<<<<<<< HEAD
import os.path
=======
import json
>>>>>>> 589e7006
import tarfile
import tempfile
from distutils.version import StrictVersion
from fnmatch import fnmatch

import requests
import six

from .. import errors
from .. import tls

DEFAULT_HTTP_HOST = "127.0.0.1"
DEFAULT_UNIX_SOCKET = "http+unix://var/run/docker.sock"


def mkbuildcontext(dockerfile):
    f = tempfile.NamedTemporaryFile()
    t = tarfile.open(mode='w', fileobj=f)
    if isinstance(dockerfile, io.StringIO):
        dfinfo = tarfile.TarInfo('Dockerfile')
        if six.PY3:
            raise TypeError('Please use io.BytesIO to create in-memory '
                            'Dockerfiles with Python 3')
        else:
            dfinfo.size = len(dockerfile.getvalue())
    elif isinstance(dockerfile, io.BytesIO):
        dfinfo = tarfile.TarInfo('Dockerfile')
        dfinfo.size = len(dockerfile.getvalue())
    else:
        dfinfo = t.gettarinfo(fileobj=dockerfile, arcname='Dockerfile')
    t.addfile(dfinfo, dockerfile)
    t.close()
    f.seek(0)
    return f


def fnmatch_any(relpath, patterns):
    return any([fnmatch(relpath, pattern) for pattern in patterns])


def tar(path, exclude=None):
    f = tempfile.NamedTemporaryFile()
    t = tarfile.open(mode='w', fileobj=f)
    for dirpath, dirnames, filenames in os.walk(path):
        relpath = os.path.relpath(dirpath, path)
        if relpath == '.':
            relpath = ''
        if exclude is None:
            fnames = filenames
        else:
            dirnames[:] = [d for d in dirnames
                           if not fnmatch_any(os.path.join(relpath, d),
                                              exclude)]
            fnames = [name for name in filenames
                      if not fnmatch_any(os.path.join(relpath, name),
                                         exclude)]
        for name in fnames:
            arcname = os.path.join(relpath, name)
            t.add(os.path.join(path, arcname), arcname=arcname)
        for name in dirnames:
            arcname = os.path.join(relpath, name)
            t.add(os.path.join(path, arcname),
                  arcname=arcname, recursive=False)
    t.close()
    f.seek(0)
    return f


def compare_version(v1, v2):
    """Compare docker versions

    >>> v1 = '1.9'
    >>> v2 = '1.10'
    >>> compare_version(v1, v2)
    1
    >>> compare_version(v2, v1)
    -1
    >>> compare_version(v2, v2)
    0
    """
    s1 = StrictVersion(v1)
    s2 = StrictVersion(v2)
    if s1 == s2:
        return 0
    elif s1 > s2:
        return -1
    else:
        return 1


def ping(url):
    try:
        res = requests.get(url, timeout=3)
    except Exception:
        return False
    else:
        return res.status_code < 400


def _convert_port_binding(binding):
    result = {'HostIp': '', 'HostPort': ''}
    if isinstance(binding, tuple):
        if len(binding) == 2:
            result['HostPort'] = binding[1]
            result['HostIp'] = binding[0]
        elif isinstance(binding[0], six.string_types):
            result['HostIp'] = binding[0]
        else:
            result['HostPort'] = binding[0]
    elif isinstance(binding, dict):
        if 'HostPort' in binding:
            result['HostPort'] = binding['HostPort']
            if 'HostIp' in binding:
                result['HostIp'] = binding['HostIp']
        else:
            raise ValueError(binding)
    else:
        result['HostPort'] = binding

    if result['HostPort'] is None:
        result['HostPort'] = ''
    else:
        result['HostPort'] = str(result['HostPort'])

    return result


def convert_port_bindings(port_bindings):
    result = {}
    for k, v in six.iteritems(port_bindings):
        key = str(k)
        if '/' not in key:
            key = key + '/tcp'
        if isinstance(v, list):
            result[key] = [_convert_port_binding(binding) for binding in v]
        else:
            result[key] = [_convert_port_binding(v)]
    return result


def convert_volume_binds(binds):
    result = []
    for k, v in binds.items():
        if isinstance(v, dict):
            result.append('%s:%s:%s' % (
                k, v['bind'], 'ro' if v.get('ro', False) else 'rw'
            ))
        else:
            result.append('%s:%s:rw' % (k, v))
    return result


def parse_repository_tag(repo):
    column_index = repo.rfind(':')
    if column_index < 0:
        return repo, None
    tag = repo[column_index + 1:]
    slash_index = tag.find('/')
    if slash_index < 0:
        return repo[:column_index], tag

    return repo, None


# Based on utils.go:ParseHost http://tinyurl.com/nkahcfh
# fd:// protocol unsupported (for obvious reasons)
# Added support for http and https
# Protocol translation: tcp -> http, unix -> http+unix
def parse_host(addr):
    proto = "http+unix"
    host = DEFAULT_HTTP_HOST
    port = None
    if not addr or addr.strip() == 'unix://':
        return DEFAULT_UNIX_SOCKET

    addr = addr.strip()
    if addr.startswith('http://'):
        addr = addr.replace('http://', 'tcp://')
    if addr.startswith('http+unix://'):
        addr = addr.replace('http+unix://', 'unix://')

    if addr == 'tcp://':
        raise errors.DockerException("Invalid bind address format: %s" % addr)
    elif addr.startswith('unix://'):
        addr = addr[7:]
    elif addr.startswith('tcp://'):
        proto = "http"
        addr = addr[6:]
    elif addr.startswith('https://'):
        proto = "https"
        addr = addr[8:]
    elif addr.startswith('fd://'):
        raise errors.DockerException("fd protocol is not implemented")
    else:
        if "://" in addr:
            raise errors.DockerException(
                "Invalid bind address protocol: %s" % addr
            )
        proto = "http"

    if proto != "http+unix" and ":" in addr:
        host_parts = addr.split(':')
        if len(host_parts) != 2:
            raise errors.DockerException(
                "Invalid bind address format: %s" % addr
            )
        if host_parts[0]:
            host = host_parts[0]

        try:
            port = int(host_parts[1])
        except Exception:
            raise errors.DockerException(
                "Invalid port: %s", addr
            )

    elif proto in ("http", "https") and ':' not in addr:
        raise errors.DockerException("Bind address needs a port: %s" % addr)
    else:
        host = addr

    if proto == "http+unix":
        return "%s://%s" % (proto, host)
    return "%s://%s:%d" % (proto, host, port)


<<<<<<< HEAD
def parse_devices(devices):
    device_list = []
    for device in devices:
        device_mapping = device.split(",")
        if device_mapping:
            path_on_host = device_mapping[0]
            if len(device_mapping) > 1:
                path_in_container = device_mapping[1]
            else:
                path_in_container = path_on_host
            if len(device_mapping) > 2:
                permissions = device_mapping[2]
            else:
                permissions = 'rwm'
            device_list.append({"PathOnHost": path_on_host,
                                "PathInContainer": path_in_container,
                                "CgroupPermissions": permissions})
    return device_list


def kwargs_from_env(ssl_version=None, assert_hostname=None):
    host = os.environ.get('DOCKER_HOST')
    cert_path = os.environ.get('DOCKER_CERT_PATH')
    tls_verify = os.environ.get('DOCKER_TLS_VERIFY')

    params = {}
    if host:
        params['base_url'] = (host.replace('tcp://', 'https://')
                              if tls_verify else host)
    if tls_verify and cert_path:
        params['tls'] = tls.TLSConfig(
            client_cert=(os.path.join(cert_path, 'cert.pem'),
                         os.path.join(cert_path, 'key.pem')),
            ca_cert=os.path.join(cert_path, 'ca.pem'),
            verify=True,
            ssl_version=ssl_version,
            assert_hostname=assert_hostname)
    return params
=======
def convert_filters(filters):
    result = {}
    for k, v in six.iteritems(filters):
        if isinstance(v, bool):
            v = 'true' if v else 'false'
        if not isinstance(v, list):
            v = [v, ]
        result[k] = v
    return json.dumps(result)
>>>>>>> 589e7006
<|MERGE_RESOLUTION|>--- conflicted
+++ resolved
@@ -14,11 +14,8 @@
 
 import io
 import os
-<<<<<<< HEAD
 import os.path
-=======
 import json
->>>>>>> 589e7006
 import tarfile
 import tempfile
 from distutils.version import StrictVersion
@@ -245,7 +242,6 @@
     return "%s://%s:%d" % (proto, host, port)
 
 
-<<<<<<< HEAD
 def parse_devices(devices):
     device_list = []
     for device in devices:
@@ -284,7 +280,8 @@
             ssl_version=ssl_version,
             assert_hostname=assert_hostname)
     return params
-=======
+
+
 def convert_filters(filters):
     result = {}
     for k, v in six.iteritems(filters):
@@ -293,5 +290,4 @@
         if not isinstance(v, list):
             v = [v, ]
         result[k] = v
-    return json.dumps(result)
->>>>>>> 589e7006
+    return json.dumps(result)