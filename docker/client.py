# Copyright 2013 dotCloud inc.

#    Licensed under the Apache License, Version 2.0 (the "License");
#    you may not use this file except in compliance with the License.
#    You may obtain a copy of the License at

#        http://www.apache.org/licenses/LICENSE-2.0

#    Unless required by applicable law or agreed to in writing, software
#    distributed under the License is distributed on an "AS IS" BASIS,
#    WITHOUT WARRANTIES OR CONDITIONS OF ANY KIND, either express or implied.
#    See the License for the specific language governing permissions and
#    limitations under the License.

import json
import re
import shlex

import requests
import requests.exceptions
import six

from .auth import (load_config, resolve_repository_name,
                    resolve_authconfig, encode_header)

from .unixconn import UnixAdapter
from .utils import tar, compare_version, mkbuildcontext


class APIError(requests.exceptions.HTTPError):
    def __init__(self, message, response, explanation=None):
        super(APIError, self).__init__(message, response=response)

        self.explanation = explanation

        if self.explanation is None and response.content and len(response.content) > 0:
            self.explanation = response.content.strip()

    def __str__(self):
        message = super(APIError, self).__str__()

        if self.is_client_error():
            message = '%s Client Error: %s' % (
                self.response.status_code, self.response.reason)

        elif self.is_server_error():
            message = '%s Server Error: %s' % (
                self.response.status_code, self.response.reason)

        if self.explanation:
            message = '%s ("%s")' % (message, self.explanation)

        return message

    def is_client_error(self):
        return 400 <= self.response.status_code < 500

    def is_server_error(self):
        return 500 <= self.response.status_code < 600


class Client(requests.Session):
    def __init__(self, base_url="unix://var/run/docker.sock", version="1.4"):
        super(Client, self).__init__()
        self.mount('unix://', UnixAdapter(base_url))
        self.base_url = base_url
        self._version = version
        try:
            self._cfg = load_config()
        except Exception:
            pass

    def _url(self, path):
        return '{0}/v{1}{2}'.format(self.base_url, self._version, path)

    def _raise_for_status(self, response, explanation=None):
        """Raises stored :class:`APIError`, if one occurred."""
        try:
            response.raise_for_status()
        except requests.exceptions.HTTPError as e:
            raise APIError(e, response=response, explanation=explanation)

    def _result(self, response, json=False):
        self._raise_for_status(response)

        if json:
            return response.json()
        return response.text

    def _container_config(self, image, command, hostname=None, user=None,
        detach=False, stdin_open=False, tty=False, mem_limit=0, ports=None,
        environment=None, dns=None, volumes=None, volumes_from=None,
        privileged=False):
        if isinstance(command, six.string_types):
            command = shlex.split(str(command))
        if isinstance(environment, dict):
            environment = ['{0}={1}'.format(k, v) for k, v in environment.items()]

        attach_stdin = False
        attach_stdout = False
        attach_stderr = False

        if not detach:
            attach_stdout = True
            attach_stderr = True

            if stdin_open:
                attach_stdin = True

        return {
            'Hostname':     hostname,
            'PortSpecs':    ports,
            'User':         user,
            'Tty':          tty,
            'OpenStdin':    stdin_open,
            'Memory':       mem_limit,
            'AttachStdin':  attach_stdin,
            'AttachStdout': attach_stdout,
            'AttachStderr': attach_stderr,
            'Env':          environment,
            'Cmd':          command,
            'Dns':          dns,
            'Image':        image,
            'Volumes':      volumes,
            'VolumesFrom':  volumes_from,
            'Privileged': privileged,
        }

    def _post_json(self, url, data, **kwargs):
        # Go <1.1 can't unserialize null to a string
        # so we do this disgusting thing here.
        data2 = {}
        if data is not None:
            for k, v in six.iteritems(data):
                if v is not None:
                    data2[k] = v

        if 'headers' not in kwargs:
            kwargs['headers'] = {}
        kwargs['headers']['Content-Type'] = 'application/json'
        return self.post(url, json.dumps(data2), **kwargs)

    def attach_socket(self, container, params=None):
        if params is None:
            params = {
                'stdout': 1,
                'stderr': 1,
                'stream': 1
            }
        if isinstance(container, dict):
            container = container.get('Id')

        u = self._url("/containers/{0}/attach".format(container))
        res = self.post(u, None, params=params, stream=True)
        self._raise_for_status(res)
        # hijack the underlying socket from requests, icky
        # but for some reason requests.iter_contents and ilk
        # eventually block
        return res.raw._fp.fp._sock

    def attach(self, container):
        socket = self.attach_socket(container)

        while True:
            chunk = socket.recv(4096)
            if chunk:
                yield chunk
            else:
                break

    def build(self, path=None, tag=None, quiet=False, fileobj=None, nocache=False, rm=False):
        remote = context = headers = None
        if path is None and fileobj is None:
            raise Exception("Either path or fileobj needs to be provided.")

        if fileobj is not None:
            context = mkbuildcontext(fileobj)
        elif (path.startswith('http://') or path.startswith('https://') or
        path.startswith('git://') or path.startswith('github.com/')):
            remote = path
        else:
            context = tar(path)

        u = self._url('/build')
        params = { 't': tag, 'remote': remote, 'q': quiet, 'nocache': nocache, 'rm': rm }
        if context is not None:
            headers = { 'Content-Type': 'application/tar' }
        res = self._result(self.post(u, context, params=params,
            headers=headers, stream=True))
        if context is not None:
            context.close()
        srch = r'Successfully built ([0-9a-f]+)'
        match = re.search(srch, res)
        if not match:
            return None, res
        return match.group(1), res

    def commit(self, container, repository=None, tag=None, message=None,
        author=None, conf=None):
        params = {
            'container': container,
            'repo': repository,
            'tag': tag,
            'comment': message,
            'author': author
        }
        u = self._url("/commit")
        return self._result(self._post_json(u, conf, params=params), json=True)

    def containers(self, quiet=False, all=False, trunc=True, latest=False,
        since=None, before=None, limit=-1):
        params = {
            'limit': 1 if latest else limit,
            'all': 1 if all else 0,
            'trunc_cmd': 1 if trunc else 0,
            'since': since,
            'before': before
        }
        u = self._url("/containers/ps")
        res = self._result(self.get(u, params=params), True)
        if quiet:
            return [{ 'Id': x['Id'] } for x in res]
        return res

    def copy(self, container, resource):
        res = self._post_json(self._url("/containers/{0}/copy".format(container)),
            {"Resource": resource},
            stream=True)
        self._raise_for_status(res)
        return res.raw

    def create_container(self, image, command, hostname=None, user=None,
        detach=False, stdin_open=False, tty=False, mem_limit=0, ports=None,
        environment=None, dns=None, volumes=None, volumes_from=None,
        privileged=False):


        config = self._container_config(image, command, hostname, user,
            detach, stdin_open, tty, mem_limit, ports, environment, dns,
            volumes, volumes_from, privileged)
        return self.create_container_from_config(config)

    def create_container_from_config(self, config):
        u = self._url("/containers/create")
        res = self._post_json(u, config)
        if res.status_code == 404:
            self._raise_for_status(res, explanation="{0} is an unrecognized image. Please pull the "
                "image first.".format(config['Image']))
        return self._result(res, True)

    def diff(self, container):
        if isinstance(container, dict):
            container = container.get('Id')
        return self._result(self.get(self._url("/containers/{0}/changes".
            format(container))), True)

    def export(self, container):
        if isinstance(container, dict):
            container = container.get('Id')
        res = self.get(self._url("/containers/{0}/export".format(container)),
            stream=True)
        self._raise_for_status(res)
        return res.raw

    def history(self, image):
        res = self.get(self._url("/images/{0}/history".format(image)))
        self._raise_for_status(res)
        return self._result(res)

    def images(self, name=None, quiet=False, all=False, viz=False):
        if viz:
            return self._result(self.get(self._url("images/viz")))
        params = {
            'filter': name,
            'only_ids': 1 if quiet else 0,
            'all': 1 if all else 0,
        }
        res = self._result(self.get(self._url("/images/json"), params=params),
            True)
        if quiet:
            return [x['Id'] for x in res]
        return res

    def import_image(self, src, data=None, repository=None, tag=None):
        u = self._url("/images/create")
        params = {
            'repo': repository,
            'tag': tag
        }
        try:
            # XXX: this is ways not optimal but the only way
            # for now to import tarballs through the API
            fic = open(src)
            data = fic.read()
            fic.close()
            src = "-"
        except IOError:
            # file does not exists or not a file (URL)
            data = None
        if isinstance(src, six.string_types):
            params['fromSrc'] = src
            return self._result(self.post(u, data, params=params))

        return self._result(self.post(u, src, params=params))

    def info(self):
        return self._result(self.get(self._url("/info")), True)

    def insert(self, image, url, path):
        api_url = self._url("/images/" + image + "/insert")
        params = {
            'url': url,
            'path': path
        }
        return self._result(self.post(api_url, None, params=params))

    def inspect_container(self, container):
        if isinstance(container, dict):
            container = container.get('Id')
        return self._result(self.get(self._url("/containers/{0}/json".
            format(container))), True)

    def inspect_image(self, image_id):
        return self._result(self.get(self._url("/images/{0}/json".
            format(image_id))), True)

    def kill(self, container):
        if isinstance(container, dict):
            container = container.get('Id')
        url = self._url("/containers/{0}/kill".format(container))
        res = self.post(url, None)
        self._raise_for_status(res)

    def login(self, username, password=None, email=None, registry=None):
        url = self._url("/auth")
        if registry is None:
            registry = auth.INDEX_URL
        if getattr(self, '_cfg', None) is None:
            self._cfg = auth.load_config()
        authcfg = resolve_authconfig(self._cfg, registry)
        if 'username' in authcfg and authcfg['username'] == username:
            return authcfg
        req_data = {
            'username': username,
            'password': password,
            'email': email
        }
        res = self._result(self._post_json(url, req_data), True)
        if res['Status'] == 'Login Succeeded':
            self._cfg['Configs'][registry] = req_data
        return res

    def logs(self, container):
        if isinstance(container, dict):
            container = container.get('Id')
        params = {
            'logs': 1,
            'stdout': 1,
            'stderr': 1
        }
        u = self._url("/containers/{0}/attach".format(container))
        return self._result(self.post(u, None, params=params))

    def port(self, container, private_port):
        if isinstance(container, dict):
            container = container.get('Id')
        res = self.get(self._url("/containers/{0}/json".format(container)))
        self._raise_for_status(res)
        json_ = res.json()
        s_port = str(private_port)
        f_port = None
        if s_port in json_['NetworkSettings']['PortMapping']['Udp']:
            f_port = json_['NetworkSettings']['PortMapping']['Udp'][s_port]
        elif s_port in json_['NetworkSettings']['PortMapping']['Tcp']:
            f_port = json_['NetworkSettings']['PortMapping']['Tcp'][s_port]

        return f_port

    def pull(self, repository, tag=None):
        registry, repo_name = resolve_repository_name(repository)
        if repo_name.count(":") == 1:
            repository, tag = repository.rsplit(":", 1)

        params = {
            'tag': tag,
            'fromImage': repository
        }
        headers = {}

        if compare_version('1.5', self._version) >= 0:
            if getattr(self, '_cfg', None) is None:
                self._cfg = load_config()
            authcfg = resolve_authconfig(self._cfg, registry)
            # do not fail if no atuhentication exists
            # for this specific registry as we can have a readonly pull
            if authcfg:
                headers['X-Registry-Auth'] = encode_header(authcfg)
        u = self._url("/images/create")
        return self._result(self.post(u, params=params, headers=headers))

    def push(self, repository):
<<<<<<< HEAD
        registry, repo_name = auth.resolve_repository_name(repository)
=======
        registry, repository = resolve_repository_name(repository)
>>>>>>> 128cdb91
        u = self._url("/images/{0}/push".format(repository))
        headers = {}
        if getattr(self, '_cfg', None) is None:
            self._cfg = load_config()
        authcfg = resolve_authconfig(self._cfg, registry)
        if compare_version('1.5', self._version) >= 0:
            # do not fail if no atuhentication exists
            # for this specific registry as we can have an anon push
            if authcfg:
                headers['X-Registry-Auth'] = encode_header(authcfg)
            return self._result(self._post_json(u, None, headers=headers))
        return self._result(self._post_json(u, authcfg))

    def remove_container(self, container, v=False):
        if isinstance(container, dict):
            container = container.get('Id')
        params = { 'v': v }
        res = self.delete(self._url("/containers/" + container), params=params)
        self._raise_for_status(res)

    def remove_image(self, image):
        res = self.delete(self._url("/images/" + image))
        self._raise_for_status(res)

    def restart(self, container, timeout=10):
        if isinstance(container, dict):
            container = container.get('Id')
        params = { 't': timeout }
        url = self._url("/containers/{0}/restart".format(container))
        res = self.post(url, None, params=params)
        self._raise_for_status(res)

    def search(self, term):
        return self._result(self.get(self._url("/images/search"),
            params={'term': term}), True)

    def start(self, container, binds=None, lxc_conf=None):
        if isinstance(container, dict):
            container = container.get('Id')
        start_config = {
            'LxcConf': lxc_conf
        }
        if binds:
            bind_pairs = ['{0}:{1}'.format(host, dest) for host, dest in binds.items()]
            start_config['Binds'] = bind_pairs

        url = self._url("/containers/{0}/start".format(container))
        res = self._post_json(url, start_config)
        self._raise_for_status(res)

    def stop(self, container, timeout=10):
        if isinstance(container, dict):
            container = container.get('Id')
        params = { 't': timeout }
        url = self._url("/containers/{0}/stop".format(container))
        res = self.post(url, None, params=params)
        self._raise_for_status(res)

    def tag(self, image, repository, tag=None, force=False):
        params = {
            'tag': tag,
            'repo': repository,
            'force': 1 if force else 0
        }
        url = self._url("/images/{0}/tag".format(image))
        res = self.post(url, None, params=params)
        self._raise_for_status(res)
        return res.status_code == 201

    def top(self, container):
        u = self._url("/containers/{0}/top".format(container))
        return self._result(self.get(u), True)

    def version(self):
        return self._result(self.get(self._url("/version")), True)

    def wait(self, container):
        if isinstance(container, dict):
            container = container.get('Id')
        url = self._url("/containers/{0}/wait".format(container))
        res = self.post(url, None, timeout=None)
        self._raise_for_status(res)
        json_ = res.json()
        if 'StatusCode' in json_:
            return json_['StatusCode']
        return -1<|MERGE_RESOLUTION|>--- conflicted
+++ resolved
@@ -20,11 +20,9 @@
 import requests.exceptions
 import six
 
-from .auth import (load_config, resolve_repository_name,
-                    resolve_authconfig, encode_header)
-
-from .unixconn import UnixAdapter
-from .utils import tar, compare_version, mkbuildcontext
+import docker.auth as auth
+import docker.unixconn as unixconn
+import docker.utils as utils
 
 
 class APIError(requests.exceptions.HTTPError):
@@ -62,11 +60,11 @@
 class Client(requests.Session):
     def __init__(self, base_url="unix://var/run/docker.sock", version="1.4"):
         super(Client, self).__init__()
-        self.mount('unix://', UnixAdapter(base_url))
+        self.mount('unix://', unixconn.UnixAdapter(base_url))
         self.base_url = base_url
         self._version = version
         try:
-            self._cfg = load_config()
+            self._cfg = auth.load_config()
         except Exception:
             pass
 
@@ -174,12 +172,12 @@
             raise Exception("Either path or fileobj needs to be provided.")
 
         if fileobj is not None:
-            context = mkbuildcontext(fileobj)
+            context = utils.mkbuildcontext(fileobj)
         elif (path.startswith('http://') or path.startswith('https://') or
         path.startswith('git://') or path.startswith('github.com/')):
             remote = path
         else:
-            context = tar(path)
+            context = utils.tar(path)
 
         u = self._url('/build')
         params = { 't': tag, 'remote': remote, 'q': quiet, 'nocache': nocache, 'rm': rm }
@@ -337,7 +335,7 @@
             registry = auth.INDEX_URL
         if getattr(self, '_cfg', None) is None:
             self._cfg = auth.load_config()
-        authcfg = resolve_authconfig(self._cfg, registry)
+        authcfg = auth.resolve_authconfig(self._cfg, registry)
         if 'username' in authcfg and authcfg['username'] == username:
             return authcfg
         req_data = {
@@ -377,7 +375,7 @@
         return f_port
 
     def pull(self, repository, tag=None):
-        registry, repo_name = resolve_repository_name(repository)
+        registry, repo_name = auth.resolve_repository_name(repository)
         if repo_name.count(":") == 1:
             repository, tag = repository.rsplit(":", 1)
 
@@ -387,33 +385,29 @@
         }
         headers = {}
 
-        if compare_version('1.5', self._version) >= 0:
+        if utils.compare_version('1.5', self._version) >= 0:
             if getattr(self, '_cfg', None) is None:
-                self._cfg = load_config()
-            authcfg = resolve_authconfig(self._cfg, registry)
+                self._cfg = auth.load_config()
+            authcfg = auth.resolve_authconfig(self._cfg, registry)
             # do not fail if no atuhentication exists
             # for this specific registry as we can have a readonly pull
             if authcfg:
-                headers['X-Registry-Auth'] = encode_header(authcfg)
+                headers['X-Registry-Auth'] = auth.encode_header(authcfg)
         u = self._url("/images/create")
         return self._result(self.post(u, params=params, headers=headers))
 
     def push(self, repository):
-<<<<<<< HEAD
         registry, repo_name = auth.resolve_repository_name(repository)
-=======
-        registry, repository = resolve_repository_name(repository)
->>>>>>> 128cdb91
         u = self._url("/images/{0}/push".format(repository))
         headers = {}
         if getattr(self, '_cfg', None) is None:
-            self._cfg = load_config()
-        authcfg = resolve_authconfig(self._cfg, registry)
-        if compare_version('1.5', self._version) >= 0:
+            self._cfg = auth.load_config()
+        authcfg = auth.resolve_authconfig(self._cfg, registry)
+        if utils.compare_version('1.5', self._version) >= 0:
             # do not fail if no atuhentication exists
             # for this specific registry as we can have an anon push
             if authcfg:
-                headers['X-Registry-Auth'] = encode_header(authcfg)
+                headers['X-Registry-Auth'] = auth.encode_header(authcfg)
             return self._result(self._post_json(u, None, headers=headers))
         return self._result(self._post_json(u, authcfg))
 
