--- conflicted
+++ resolved
@@ -209,16 +209,6 @@
             f.close()
         return config_file
 
-<<<<<<< HEAD
-    def attach(self, container):
-        params = {
-            'stdout': 1,
-            'stderr': 1,
-            'stream': 1
-        }
-        if isinstance(container, dict):
-            container = container.get('Id')
-=======
     def attach_socket(self, container, params=None):
         if params is None:
             params = {
@@ -226,8 +216,9 @@
                 'stderr': 1,
                 'stream': 1
             }
-
->>>>>>> d47b45d8
+        if isinstance(container, dict):
+            container = container.get('Id')
+
         u = self._url("/containers/{0}/attach".format(container))
         res = self.post(u, None, params=params, stream=True)
         # hijack the underlying socket from requests, icky
