# Copyright 2013 dotCloud inc.

#    Licensed under the Apache License, Version 2.0 (the "License");
#    you may not use this file except in compliance with the License.
#    You may obtain a copy of the License at

#        http://www.apache.org/licenses/LICENSE-2.0

#    Unless required by applicable law or agreed to in writing, software
#    distributed under the License is distributed on an "AS IS" BASIS,
#    WITHOUT WARRANTIES OR CONDITIONS OF ANY KIND, either express or implied.
#    See the License for the specific language governing permissions and
#    limitations under the License.

import base64
import datetime
import io
import json
import os
import signal
import tempfile
import unittest

import docker
import requests
import six

import fake_api


try:
    from unittest import mock
except ImportError:
    import mock


# FIXME: missing tests for
# port;


def response(status_code=200, content='', headers=None, reason=None, elapsed=0,
             request=None):
    res = requests.Response()
    res.status_code = status_code
    if not isinstance(content, six.string_types):
        content = json.dumps(content)
    if six.PY3:
        content = content.encode('ascii')
    res._content = content
    res.headers = requests.structures.CaseInsensitiveDict(headers or {})
    res.reason = reason
    res.elapsed = datetime.timedelta(elapsed)
    res.request = request
    return res


def fake_resp(url, data=None, **kwargs):
    status_code, content = fake_api.fake_responses[url]()
    return response(status_code=status_code, content=content)

fake_request = mock.Mock(side_effect=fake_resp)


@mock.patch.multiple('docker.Client', get=fake_request, post=fake_request,
                     put=fake_request, delete=fake_request)
class DockerClientTest(unittest.TestCase):
    def setUp(self):
        self.client = docker.Client()
        # Force-clear authconfig to avoid tampering with the tests
        self.client._cfg = {'Configs': {}}

    #########################
    ##  INFORMATION TESTS  ##
    #########################
    def test_version(self):
        try:
            self.client.version()
        except Exception as e:
            self.fail('Command should not raise exception: {0}'.format(e))

        fake_request.assert_called_with(
<<<<<<< HEAD
            'unix://var/run/docker.sock/v1.6/version'
=======
            'unix://var/run/docker.sock/v1.4/version',
            timeout=docker.client.DEFAULT_TIMEOUT_SECONDS
>>>>>>> 6b3afdce
        )

    def test_info(self):
        try:
            self.client.info()
        except Exception as e:
            self.fail('Command should not raise exception: {0}'.format(e))

<<<<<<< HEAD
        fake_request.assert_called_with('unix://var/run/docker.sock/v1.6/info')
=======
        fake_request.assert_called_with('unix://var/run/docker.sock/v1.4/info',
            timeout=docker.client.DEFAULT_TIMEOUT_SECONDS)
>>>>>>> 6b3afdce

    def test_search(self):
        try:
            self.client.search('busybox')
        except Exception as e:
            self.fail('Command should not raise exception: {0}'.format(e))

        fake_request.assert_called_with(
<<<<<<< HEAD
            'unix://var/run/docker.sock/v1.6/images/search',
            params={'term': 'busybox'}
=======
            'unix://var/run/docker.sock/v1.4/images/search',
            params={'term': 'busybox'},
            timeout=docker.client.DEFAULT_TIMEOUT_SECONDS
>>>>>>> 6b3afdce
        )

    ###################
    ## LISTING TESTS ##
    ###################

    def test_images(self):
        try:
            self.client.images(all=True)
        except Exception as e:
            self.fail('Command should not raise exception: {0}'.format(e))
        fake_request.assert_called_with(
<<<<<<< HEAD
            'unix://var/run/docker.sock/v1.6/images/json',
            params={'filter': None, 'only_ids': 0, 'all': 1}
=======
            'unix://var/run/docker.sock/v1.4/images/json',
            params={'filter': None, 'only_ids': 0, 'all': 1},
            timeout=docker.client.DEFAULT_TIMEOUT_SECONDS
>>>>>>> 6b3afdce
        )

    def test_images_quiet(self):
        try:
            self.client.images(all=True, quiet=True)
        except Exception as e:
            self.fail('Command should not raise exception: {0}'.format(e))
        fake_request.assert_called_with(
            'unix://var/run/docker.sock/v1.6/images/json',
            params={'filter': None, 'only_ids': 1, 'all': 1}
        )

    def test_image_ids(self):
        try:
            self.client.images(quiet=True)
        except Exception as e:
            self.fail('Command should not raise exception: {0}'.format(e))

        fake_request.assert_called_with(
<<<<<<< HEAD
            'unix://var/run/docker.sock/v1.6/images/json',
            params={'filter': None, 'only_ids': 1, 'all': 0}
=======
            'unix://var/run/docker.sock/v1.4/images/json',
            params={'filter': None, 'only_ids': 1, 'all': 0},
            timeout=docker.client.DEFAULT_TIMEOUT_SECONDS
>>>>>>> 6b3afdce
        )

    def test_list_containers(self):
        try:
            self.client.containers(all=True)
        except Exception as e:
            self.fail('Command should not raise exception: {0}'.format(e))

        fake_request.assert_called_with(
            'unix://var/run/docker.sock/v1.6/containers/json',
            params={
                'all': 1,
                'since': None,
                'limit': -1,
                'trunc_cmd': 1,
                'before': None
            },
            timeout=docker.client.DEFAULT_TIMEOUT_SECONDS
        )

    #####################
    ## CONTAINER TESTS ##
    #####################

    def test_create_container(self):
        try:
            self.client.create_container('busybox', 'true')
        except Exception as e:
            self.fail('Command should not raise exception: {0}'.format(e))

<<<<<<< HEAD
        args = fake_request.call_args
        self.assertEqual(args[0][0],
                         'unix://var/run/docker.sock/v1.6/containers/create')
        self.assertEqual(json.loads(args[0][1]),
=======
        args, kwargs = fake_request.call_args
        self.assertEqual(args[0],
                         'unix://var/run/docker.sock/v1.4/containers/create')
        self.assertEqual(json.loads(kwargs['data']),
>>>>>>> 6b3afdce
                         json.loads('''
                            {"Tty": false, "Image": "busybox", "Cmd": ["true"],
                             "AttachStdin": false, "Memory": 0,
                             "AttachStderr": true, "Privileged": false,
                             "AttachStdout": true, "OpenStdin": false}'''))
        self.assertEqual(kwargs['headers'],
                         {'Content-Type': 'application/json'})

    def test_create_container_with_binds(self):
        mount_dest = '/mnt'
        #mount_origin = '/tmp'

        try:
            self.client.create_container('busybox', ['ls', mount_dest],
                                         volumes={mount_dest: {}})
        except Exception as e:
            self.fail('Command should not raise exception: {0}'.format(e))

<<<<<<< HEAD
        args = fake_request.call_args
        self.assertEqual(args[0][0],
                         'unix://var/run/docker.sock/v1.6/containers/create')
        self.assertEqual(json.loads(args[0][1]),
=======
        args, kwargs = fake_request.call_args
        self.assertEqual(args[0],
                         'unix://var/run/docker.sock/v1.4/containers/create')
        self.assertEqual(json.loads(kwargs['data']),
>>>>>>> 6b3afdce
                         json.loads('''
                            {"Tty": false, "Image": "busybox",
                             "Cmd": ["ls", "/mnt"], "AttachStdin": false,
                             "Volumes": {"/mnt": {}}, "Memory": 0,
                             "AttachStderr": true, "Privileged": false,
                             "AttachStdout": true, "OpenStdin": false}'''))
        self.assertEqual(kwargs['headers'],
                         {'Content-Type': 'application/json'})

    def test_create_container_privileged(self):
        try:
            self.client.create_container('busybox', 'true', privileged=True)
        except Exception as e:
            self.fail('Command should not raise exception: {0}'.format(e))

<<<<<<< HEAD
        args = fake_request.call_args
        self.assertEqual(args[0][0],
                         'unix://var/run/docker.sock/v1.6/containers/create')
        self.assertEqual(json.loads(args[0][1]),
=======
        args, kwargs = fake_request.call_args
        self.assertEqual(args[0],
                         'unix://var/run/docker.sock/v1.4/containers/create')
        self.assertEqual(json.loads(kwargs['data']),
>>>>>>> 6b3afdce
                         json.loads('''
                            {"Tty": false, "Image": "busybox", "Cmd": ["true"],
                             "AttachStdin": false, "Memory": 0,
                             "AttachStderr": true, "Privileged": true,
                             "AttachStdout": true, "OpenStdin": false}'''))
        self.assertEqual(kwargs['headers'],
                         {'Content-Type': 'application/json'})

    def test_create_named_container(self):
        try:
            self.client.create_container('busybox', 'true',
                                         name='marisa-kirisame')
        except Exception as e:
            self.fail('Command should not raise exception: {0}'.format(e))

<<<<<<< HEAD
        args = fake_request.call_args
        self.assertEqual(args[0][0],
                         'unix://var/run/docker.sock/v1.6/containers/create')
        self.assertEqual(json.loads(args[0][1]),
=======
        args, kwargs = fake_request.call_args
        self.assertEqual(args[0],
                         'unix://var/run/docker.sock/v1.4/containers/create')
        self.assertEqual(json.loads(kwargs['data']),
>>>>>>> 6b3afdce
                         json.loads('''
                            {"Tty": false, "Image": "busybox", "Cmd": ["true"],
                             "AttachStdin": false, "Memory": 0,
                             "AttachStderr": true, "Privileged": false,
                             "AttachStdout": true, "OpenStdin": false}'''))
        self.assertEqual(kwargs['headers'],
                         {'Content-Type': 'application/json'})
        self.assertEqual(kwargs['params'], {'name': 'marisa-kirisame'})

    def test_start_container(self):
        try:
            self.client.start(fake_api.FAKE_CONTAINER_ID)
        except Exception as e:
            self.fail('Command should not raise exception: {0}'.format(e))

        fake_request.assert_called_with(
<<<<<<< HEAD
            'unix://var/run/docker.sock/v1.6/containers/3cc2351ab11b/start',
            '{"PublishAllPorts": false}',
            headers={'Content-Type': 'application/json'}
=======
            'unix://var/run/docker.sock/v1.4/containers/3cc2351ab11b/start',
            data='{}',
            headers={'Content-Type': 'application/json'},
            timeout=docker.client.DEFAULT_TIMEOUT_SECONDS
>>>>>>> 6b3afdce
        )

    def test_start_container_with_lxc_conf(self):
        try:
            self.client.start(
                fake_api.FAKE_CONTAINER_ID,
                lxc_conf={'lxc.conf.k': 'lxc.conf.value'}
            )
        except Exception as e:
            self.fail('Command should not raise exception: {0}'.format(e))
<<<<<<< HEAD
        args = fake_request.call_args
        self.assertEqual(args[0][0], 'unix://var/run/docker.sock/v1.6/'
                                     'containers/3cc2351ab11b/start')
        self.assertEqual(
            json.loads(args[0][1]),
            {"LxcConf": [{"Value": "lxc.conf.value", "Key": "lxc.conf.k"}],
             "PublishAllPorts": False}
=======
        args, kwargs = fake_request.call_args
        self.assertEqual(args[0], 'unix://var/run/docker.sock/v1.4/'
                                     'containers/3cc2351ab11b/start')
        self.assertEqual(
            json.loads(kwargs['data']),
            {"LxcConf": [{"Value": "lxc.conf.value", "Key": "lxc.conf.k"}]}
>>>>>>> 6b3afdce
        )
        self.assertEqual(kwargs['headers'],
                         {'Content-Type': 'application/json'})

    def test_start_container_with_lxc_conf_compat(self):
        try:
            self.client.start(
                fake_api.FAKE_CONTAINER_ID,
                lxc_conf=[{'Key': 'lxc.conf.k', 'Value': 'lxc.conf.value'}]
            )
        except Exception as e:
            self.fail('Command should not raise exception: {0}'.format(e))
<<<<<<< HEAD
        args = fake_request.call_args
        self.assertEqual(args[0][0], 'unix://var/run/docker.sock/v1.6/'
                                     'containers/3cc2351ab11b/start')
        self.assertEqual(
            json.loads(args[0][1]),
            {"LxcConf": [{"Value": "lxc.conf.value", "Key": "lxc.conf.k"}],
             "PublishAllPorts": False}
=======
        args, kwargs = fake_request.call_args
        self.assertEqual(args[0], 'unix://var/run/docker.sock/v1.4/'
                                     'containers/3cc2351ab11b/start')
        self.assertEqual(
            json.loads(kwargs['data']),
            {"LxcConf": [{"Value": "lxc.conf.value", "Key": "lxc.conf.k"}]}
>>>>>>> 6b3afdce
        )
        self.assertEqual(kwargs['headers'],
                         {'Content-Type': 'application/json'})

    def test_start_container_with_binds(self):
        try:
            mount_dest = '/mnt'
            mount_origin = '/tmp'
            self.client.start(fake_api.FAKE_CONTAINER_ID,
                              binds={mount_origin: mount_dest})
        except Exception as e:
            self.fail('Command should not raise exception: {0}'.format(e))

<<<<<<< HEAD
        args = fake_request.call_args
        self.assertEqual(args[0][0], 'unix://var/run/docker.sock/v1.6/'
                                     'containers/3cc2351ab11b/start')
        self.assertEqual(json.loads(args[0][1]),
                         {"Binds": ["/tmp:/mnt"], "PublishAllPorts": False})
        self.assertEqual(args[1]['headers'],
                         {'Content-Type': 'application/json'})

    def test_start_container_with_links(self):
        # one link
        try:
            link_path = 'path'
            alias = 'alias'
            self.client.start(fake_api.FAKE_CONTAINER_ID,
                              links={link_path: alias})
        except Exception as e:
            self.fail('Command should not raise exception: {0}'.format(e))

        args = fake_request.call_args
        self.assertEqual(
            args[0][0],
            'unix://var/run/docker.sock/v1.6/containers/3cc2351ab11b/start'
        )
        self.assertEqual(
            json.loads(args[0][1]),
            {"PublishAllPorts": False, "Links": ["path:alias"]}
        )
        self.assertEqual(
            args[1]['headers'],
            {'Content-Type': 'application/json'}
        )

        # multiple links
        try:
            link_path = 'path'
            alias = 'alias'
            self.client.start(
                fake_api.FAKE_CONTAINER_ID,
                links={
                    link_path + '1': alias + '1',
                    link_path + '2': alias + '2'
                }
            )
        except Exception as e:
            self.fail('Command should not raise exception: {0}'.format(e))

        args = fake_request.call_args
        self.assertEqual(
            args[0][0],
            'unix://var/run/docker.sock/v1.6/containers/3cc2351ab11b/start'
        )
        self.assertEqual(
            json.loads(args[0][1]),
            {
                "PublishAllPorts": False,
                "Links": ["path2:alias2", "path1:alias1"]
            }
        )
        self.assertEqual(
            args[1]['headers'],
            {'Content-Type': 'application/json'}
=======
        fake_request.assert_called_with(
            'unix://var/run/docker.sock/v1.4/containers/3cc2351ab11b/start',
            data='{"Binds": ["/tmp:/mnt"]}',
            headers={'Content-Type': 'application/json'},
            timeout=docker.client.DEFAULT_TIMEOUT_SECONDS
>>>>>>> 6b3afdce
        )

    def test_start_container_with_dict_instead_of_id(self):
        try:
            self.client.start({'Id': fake_api.FAKE_CONTAINER_ID})
        except Exception as e:
            self.fail('Command should not raise exception: {0}'.format(e))
        fake_request.assert_called_with(
<<<<<<< HEAD
            'unix://var/run/docker.sock/v1.6/containers/3cc2351ab11b/start',
            '{"PublishAllPorts": false}',
            headers={'Content-Type': 'application/json'}
=======
            'unix://var/run/docker.sock/v1.4/containers/3cc2351ab11b/start',
            data='{}',
            headers={'Content-Type': 'application/json'},
            timeout=docker.client.DEFAULT_TIMEOUT_SECONDS
>>>>>>> 6b3afdce
        )

    def test_wait(self):
        try:
            self.client.wait(fake_api.FAKE_CONTAINER_ID)
        except Exception as e:
            self.fail('Command should not raise exception: {0}'.format(e))

        fake_request.assert_called_with(
<<<<<<< HEAD
            'unix://var/run/docker.sock/v1.6/containers/3cc2351ab11b/wait',
            None,
=======
            'unix://var/run/docker.sock/v1.4/containers/3cc2351ab11b/wait',
>>>>>>> 6b3afdce
            timeout=None
        )

    def test_wait_with_dict_instead_of_id(self):
        try:
            self.client.wait({'Id': fake_api.FAKE_CONTAINER_ID})
        except Exception as e:
            self.fail('Command should not raise exception: {0}'.format(e))

        fake_request.assert_called_with(
<<<<<<< HEAD
            'unix://var/run/docker.sock/v1.6/containers/3cc2351ab11b/wait',
            None,
=======
            'unix://var/run/docker.sock/v1.4/containers/3cc2351ab11b/wait',
>>>>>>> 6b3afdce
            timeout=None
        )

    def test_logs(self):
        try:
            self.client.logs(fake_api.FAKE_CONTAINER_ID)
        except Exception as e:
            self.fail('Command should not raise exception: {0}'.format(e))

        fake_request.assert_called_with(
<<<<<<< HEAD
            'unix://var/run/docker.sock/v1.6/containers/3cc2351ab11b/attach',
            None,
            params={'logs': 1, 'stderr': 1, 'stdout': 1}
=======
            'unix://var/run/docker.sock/v1.4/containers/3cc2351ab11b/attach',
            params={'logs': 1, 'stderr': 1, 'stdout': 1},
            timeout=docker.client.DEFAULT_TIMEOUT_SECONDS
>>>>>>> 6b3afdce
        )

    def test_logs_with_dict_instead_of_id(self):
        try:
            self.client.logs({'Id': fake_api.FAKE_CONTAINER_ID})
        except Exception as e:
            self.fail('Command should not raise exception: {0}'.format(e))

        fake_request.assert_called_with(
<<<<<<< HEAD
            'unix://var/run/docker.sock/v1.6/containers/3cc2351ab11b/attach',
            None,
            params={'logs': 1, 'stderr': 1, 'stdout': 1}
=======
            'unix://var/run/docker.sock/v1.4/containers/3cc2351ab11b/attach',
            params={'logs': 1, 'stderr': 1, 'stdout': 1},
            timeout=docker.client.DEFAULT_TIMEOUT_SECONDS
>>>>>>> 6b3afdce
        )

    def test_diff(self):
        try:
            self.client.diff(fake_api.FAKE_CONTAINER_ID)
        except Exception as e:
            self.fail('Command should not raise exception: {0}'.format(e))

        fake_request.assert_called_with(
<<<<<<< HEAD
            'unix://var/run/docker.sock/v1.6/containers/3cc2351ab11b/changes')
=======
            'unix://var/run/docker.sock/v1.4/containers/3cc2351ab11b/changes',
            timeout=docker.client.DEFAULT_TIMEOUT_SECONDS)
>>>>>>> 6b3afdce

    def test_diff_with_dict_instead_of_id(self):
        try:
            self.client.diff({'Id': fake_api.FAKE_CONTAINER_ID})
        except Exception as e:
            self.fail('Command should not raise exception: {0}'.format(e))

        fake_request.assert_called_with(
<<<<<<< HEAD
            'unix://var/run/docker.sock/v1.6/containers/3cc2351ab11b/changes')
=======
            'unix://var/run/docker.sock/v1.4/containers/3cc2351ab11b/changes',
            timeout=docker.client.DEFAULT_TIMEOUT_SECONDS)
>>>>>>> 6b3afdce

    def test_stop_container(self):
        try:
            self.client.stop(fake_api.FAKE_CONTAINER_ID, timeout=2)
        except Exception as e:
            self.fail('Command should not raise exception: {0}'.format(e))

        fake_request.assert_called_with(
<<<<<<< HEAD
            'unix://var/run/docker.sock/v1.6/containers/3cc2351ab11b/stop',
            None,
            params={'t': 2}
=======
            'unix://var/run/docker.sock/v1.4/containers/3cc2351ab11b/stop',
            params={'t': 2},
            timeout=docker.client.DEFAULT_TIMEOUT_SECONDS
>>>>>>> 6b3afdce
        )

    def test_stop_container_with_dict_instead_of_id(self):
        try:
            self.client.stop({'Id': fake_api.FAKE_CONTAINER_ID}, timeout=2)
        except Exception as e:
            self.fail('Command should not raise exception: {0}'.format(e))

        fake_request.assert_called_with(
<<<<<<< HEAD
            'unix://var/run/docker.sock/v1.6/containers/3cc2351ab11b/stop',
            None,
            params={'t': 2}
=======
            'unix://var/run/docker.sock/v1.4/containers/3cc2351ab11b/stop',
            params={'t': 2},
            timeout=docker.client.DEFAULT_TIMEOUT_SECONDS
>>>>>>> 6b3afdce
        )

    def test_kill_container(self):
        try:
            self.client.kill(fake_api.FAKE_CONTAINER_ID)
        except Exception as e:
            self.fail('Command should not raise exception: {0}'.format(e))

        fake_request.assert_called_with(
<<<<<<< HEAD
            'unix://var/run/docker.sock/v1.6/containers/3cc2351ab11b/kill',
            None,
            params={}
=======
            'unix://var/run/docker.sock/v1.4/containers/3cc2351ab11b/kill',
            timeout=docker.client.DEFAULT_TIMEOUT_SECONDS
>>>>>>> 6b3afdce
        )

    def test_kill_container_with_dict_instead_of_id(self):
        try:
            self.client.kill({'Id': fake_api.FAKE_CONTAINER_ID})
        except Exception as e:
            self.fail('Command should not raise exception: {0}'.format(e))

        fake_request.assert_called_with(
<<<<<<< HEAD
            'unix://var/run/docker.sock/v1.6/containers/3cc2351ab11b/kill',
            None,
            params={}
        )

    def test_kill_container_with_signal(self):
        try:
            self.client.kill(fake_api.FAKE_CONTAINER_ID, signal=signal.SIGTERM)
        except Exception as e:
            self.fail('Command should not raise exception: {0}'.format(e))

        fake_request.assert_called_with(
            'unix://var/run/docker.sock/v1.6/containers/3cc2351ab11b/kill',
            None,
            params={'signal': signal.SIGTERM}
=======
            'unix://var/run/docker.sock/v1.4/containers/3cc2351ab11b/kill',
            timeout=docker.client.DEFAULT_TIMEOUT_SECONDS
>>>>>>> 6b3afdce
        )

    def test_restart_container(self):
        try:
            self.client.restart(fake_api.FAKE_CONTAINER_ID, timeout=2)
        except Exception as e:
            self.fail('Command should not raise exception : {0}'.format(e))

        fake_request.assert_called_with(
<<<<<<< HEAD
            'unix://var/run/docker.sock/v1.6/containers/3cc2351ab11b/restart',
            None,
            params={'t': 2}
=======
            'unix://var/run/docker.sock/v1.4/containers/3cc2351ab11b/restart',
            params={'t': 2},
            timeout=docker.client.DEFAULT_TIMEOUT_SECONDS
>>>>>>> 6b3afdce
        )

    def test_restart_container_with_dict_instead_of_id(self):
        try:
            self.client.restart({'Id': fake_api.FAKE_CONTAINER_ID}, timeout=2)
        except Exception as e:
            self.fail('Command should not raise exception: {0}'.format(e))

        fake_request.assert_called_with(
<<<<<<< HEAD
            'unix://var/run/docker.sock/v1.6/containers/3cc2351ab11b/restart',
            None,
            params={'t': 2}
=======
            'unix://var/run/docker.sock/v1.4/containers/3cc2351ab11b/restart',
            params={'t': 2},
            timeout=docker.client.DEFAULT_TIMEOUT_SECONDS
>>>>>>> 6b3afdce
        )

    def test_remove_container(self):
        try:
            self.client.remove_container(fake_api.FAKE_CONTAINER_ID)
        except Exception as e:
            self.fail('Command should not raise exception: {0}'.format(e))

        fake_request.assert_called_with(
<<<<<<< HEAD
            'unix://var/run/docker.sock/v1.6/containers/3cc2351ab11b',
            params={'v': False, 'link': False}
=======
            'unix://var/run/docker.sock/v1.4/containers/3cc2351ab11b',
            params={'v': False},
            timeout=docker.client.DEFAULT_TIMEOUT_SECONDS
>>>>>>> 6b3afdce
        )

    def test_remove_container_with_dict_instead_of_id(self):
        try:
            self.client.remove_container({'Id': fake_api.FAKE_CONTAINER_ID})
        except Exception as e:
            self.fail('Command should not raise exception: {0}'.format(e))

        fake_request.assert_called_with(
<<<<<<< HEAD
            'unix://var/run/docker.sock/v1.6/containers/3cc2351ab11b',
            params={'v': False, 'link': False}
        )

    def test_remove_link(self):
        try:
            self.client.remove_container(fake_api.FAKE_CONTAINER_ID, link=True)
        except Exception as e:
            self.fail('Command should not raise exception: {0}'.format(e))

        fake_request.assert_called_with(
            'unix://var/run/docker.sock/v1.6/containers/3cc2351ab11b',
            params={'v': False, 'link': True}
        )

    def test_export(self):
        try:
            self.client.export(fake_api.FAKE_CONTAINER_ID)
        except Exception as e:
            self.fail('Command should not raise exception: {0}'.format(e))

        fake_request.assert_called_with(
            'unix://var/run/docker.sock/v1.6/containers/3cc2351ab11b/export',
            stream=True
        )

    def test_export_with_dict_instead_of_id(self):
        try:
            self.client.export({'Id': fake_api.FAKE_CONTAINER_ID})
        except Exception as e:
            self.fail('Command should not raise exception: {0}'.format(e))

        fake_request.assert_called_with(
            'unix://var/run/docker.sock/v1.6/containers/3cc2351ab11b/export',
            stream=True
        )

    def test_inspect_container(self):
        try:
            self.client.inspect_container(fake_api.FAKE_CONTAINER_ID)
        except Exception as e:
            self.fail('Command should not raise exception: {0}'.format(e))

        fake_request.assert_called_with(
            'unix://var/run/docker.sock/v1.6/containers/3cc2351ab11b/json'
=======
            'unix://var/run/docker.sock/v1.4/containers/3cc2351ab11b',
            params={'v': False},
            timeout=docker.client.DEFAULT_TIMEOUT_SECONDS
>>>>>>> 6b3afdce
        )

    ##################
    ## IMAGES TESTS ##
    ##################

    def test_pull(self):
        try:
            self.client.pull('joffrey/test001')
        except Exception as e:
            self.fail('Command should not raise exception: {0}'.format(e))

<<<<<<< HEAD
        args = fake_request.call_args
        self.assertEqual(
            args[0][0],
            'unix://var/run/docker.sock/v1.6/images/create'
        )
        self.assertEqual(
            args[1]['params'],
            {'tag': None, 'fromImage': 'joffrey/test001'}
=======
        fake_request.assert_called_with(
            'unix://var/run/docker.sock/v1.4/images/create',
            headers={},
            params={'tag': None, 'fromImage': 'joffrey/test001'},
            timeout=docker.client.DEFAULT_TIMEOUT_SECONDS
>>>>>>> 6b3afdce
        )
        self.assertFalse(args[1]['stream'])

    def test_pull_stream(self):
        try:
            self.client.pull('joffrey/test001', stream=True)
        except Exception as e:
            self.fail('Command should not raise exception: {0}'.format(e))

        args = fake_request.call_args
        self.assertEqual(
            args[0][0],
            'unix://var/run/docker.sock/v1.6/images/create'
        )
        self.assertEqual(
            args[1]['params'],
            {'tag': None, 'fromImage': 'joffrey/test001'}
        )
        self.assertTrue(args[1]['stream'])

    def test_commit(self):
        try:
            self.client.commit(fake_api.FAKE_CONTAINER_ID)
        except Exception as e:
            self.fail('Command should not raise exception: {0}'.format(e))

        fake_request.assert_called_with(
<<<<<<< HEAD
            'unix://var/run/docker.sock/v1.6/commit',
            '{}',
=======
            'unix://var/run/docker.sock/v1.4/commit',
            data='{}',
>>>>>>> 6b3afdce
            headers={'Content-Type': 'application/json'},
            params={
                'repo': None,
                'comment': None,
                'tag': None,
                'container': '3cc2351ab11b',
                'author': None
            },
            timeout=docker.client.DEFAULT_TIMEOUT_SECONDS
        )

    def test_remove_image(self):
        try:
            self.client.remove_image(fake_api.FAKE_IMAGE_ID)
        except Exception as e:
            self.fail('Command should not raise exception: {0}'.format(e))

        fake_request.assert_called_with(
<<<<<<< HEAD
            'unix://var/run/docker.sock/v1.6/images/e9aa60c60128'
        )

    def test_image_history(self):
        try:
            self.client.history(fake_api.FAKE_IMAGE_NAME)
        except Exception as e:
            self.fail('Command should not raise exception: {0}'.format(e))

        fake_request.assert_called_with(
            'unix://var/run/docker.sock/v1.6/images/test_image/history'
        )

    def test_import_image(self):
        try:
            self.client.import_image(
                fake_api.FAKE_TARBALL_PATH,
                repository=fake_api.FAKE_REPO_NAME,
                tag=fake_api.FAKE_TAG_NAME
            )
        except Exception as e:
            self.fail('Command should not raise exception: {0}'.format(e))

        fake_request.assert_called_with(
            'unix://var/run/docker.sock/v1.6/images/create',
            None,
            params={
                'repo': fake_api.FAKE_REPO_NAME,
                'tag': fake_api.FAKE_TAG_NAME,
                'fromSrc': fake_api.FAKE_TARBALL_PATH
            }
        )

    def test_import_image_from_file(self):
        buf = tempfile.NamedTemporaryFile(delete=False)
        try:
            # pretent the buffer is a file
            self.client.import_image(
                buf.name,
                repository=fake_api.FAKE_REPO_NAME,
                tag=fake_api.FAKE_TAG_NAME
            )
        except Exception as e:
            self.fail('Command should not raise exception: {0}'.format(e))

        fake_request.assert_called_with(
            'unix://var/run/docker.sock/v1.6/images/create',
            '',
            params={
                'repo': fake_api.FAKE_REPO_NAME,
                'tag': fake_api.FAKE_TAG_NAME,
                'fromSrc': '-'
            }
        )
        buf.close()
        os.remove(buf.name)

    def test_inspect_image(self):
        try:
            self.client.inspect_image(fake_api.FAKE_IMAGE_NAME)
        except Exception as e:
            self.fail('Command should not raise exception: {0}'.format(e))

        fake_request.assert_called_with(
            'unix://var/run/docker.sock/v1.6/images/test_image/json'
        )

    def test_insert_image(self):
        try:
            self.client.insert(fake_api.FAKE_IMAGE_NAME,
                               fake_api.FAKE_URL, fake_api.FAKE_PATH)
        except Exception as e:
            self.fail('Command should not raise exception: {0}'.format(e))

        fake_request.assert_called_with(
            'unix://var/run/docker.sock/v1.6/images/test_image/insert',
            None,
            params={
                'url': fake_api.FAKE_URL,
                'path': fake_api.FAKE_PATH
            }
        )

    def test_push_image(self):
        try:
            self.client.push(fake_api.FAKE_IMAGE_NAME)
        except Exception as e:
            self.fail('Command should not raise exception: {0}'.format(e))

        fake_request.assert_called_with(
            'unix://var/run/docker.sock/v1.6/images/test_image/push',
            '{}',
            headers={'Content-Type': 'application/json'},
            stream=False
        )

    def test_push_image_stream(self):
        try:
            self.client.push(fake_api.FAKE_IMAGE_NAME, stream=True)
        except Exception as e:
            self.fail('Command should not raise exception: {0}'.format(e))

        fake_request.assert_called_with(
            'unix://var/run/docker.sock/v1.6/images/test_image/push',
            '{}',
            headers={'Content-Type': 'application/json'},
            stream=True
        )

    def test_tag_image(self):
        try:
            self.client.tag(fake_api.FAKE_IMAGE_ID, fake_api.FAKE_REPO_NAME)
        except Exception as e:
            self.fail('Command should not raise exception: {0}'.format(e))

        fake_request.assert_called_with(
            'unix://var/run/docker.sock/v1.6/images/e9aa60c60128/tag',
            None,
            params={
                'tag': None,
                'repo': 'repo',
                'force': 0
            }
        )

    def test_tag_image_tag(self):
        try:
            self.client.tag(
                fake_api.FAKE_IMAGE_ID,
                fake_api.FAKE_REPO_NAME,
                tag=fake_api.FAKE_TAG_NAME
            )
        except Exception as e:
            self.fail('Command should not raise exception: {0}'.format(e))

        fake_request.assert_called_with(
            'unix://var/run/docker.sock/v1.6/images/e9aa60c60128/tag',
            None,
            params={
                'tag': 'tag',
                'repo': 'repo',
                'force': 0
            }
        )

    def test_tag_image_force(self):
        try:
            self.client.tag(
                fake_api.FAKE_IMAGE_ID, fake_api.FAKE_REPO_NAME, force=True)
        except Exception as e:
            self.fail('Command should not raise exception: {0}'.format(e))

        fake_request.assert_called_with(
            'unix://var/run/docker.sock/v1.6/images/e9aa60c60128/tag',
            None,
            params={
                'tag': None,
                'repo': 'repo',
                'force': 1
            }
=======
            'unix://var/run/docker.sock/v1.4/images/e9aa60c60128',
            timeout=docker.client.DEFAULT_TIMEOUT_SECONDS
>>>>>>> 6b3afdce
        )

    #################
    # BUILDER TESTS #
    #################

    def test_build_container(self):
        script = io.BytesIO('\n'.join([
            'FROM busybox',
            'MAINTAINER docker-py',
            'RUN mkdir -p /tmp/test',
            'EXPOSE 8080',
            'ADD https://dl.dropboxusercontent.com/u/20637798/silence.tar.gz'
            ' /tmp/silence.tar.gz'
        ]).encode('ascii'))
        try:
            self.client.build(fileobj=script)
        except Exception as e:
            self.fail('Command should not raise exception: {0}'.format(e))

    def test_build_container_stream(self):
        script = io.BytesIO('\n'.join([
            'FROM busybox',
            'MAINTAINER docker-py',
            'RUN mkdir -p /tmp/test',
            'EXPOSE 8080',
            'ADD https://dl.dropboxusercontent.com/u/20637798/silence.tar.gz'
            ' /tmp/silence.tar.gz'
        ]).encode('ascii'))
        try:
            self.client.build(fileobj=script, stream=True)
        except Exception as e:
            self.fail('Command should not raise exception: {0}'.format(e))

    #######################
    ## PY SPECIFIC TESTS ##
    #######################

    def test_load_config_no_file(self):
        folder = tempfile.mkdtemp()
        cfg = docker.auth.load_config(folder)
        self.assertTrue(cfg is not None)
        self.assertTrue('Configs' in cfg)
        self.assertEqual(cfg['Configs'], {})
        self.assertTrue('rootPath' in cfg)
        self.assertEqual(cfg['rootPath'], folder)

    def test_load_config(self):
        folder = tempfile.mkdtemp()
        f = open(os.path.join(folder, '.dockercfg'), 'w')
        auth_ = base64.b64encode(b'sakuya:izayoi').decode('ascii')
        f.write('auth = {0}\n'.format(auth_))
        f.write('email = sakuya@scarlet.net')
        f.close()
        cfg = docker.auth.load_config(folder)
        self.assertNotEqual(cfg['Configs'][docker.auth.INDEX_URL], None)
        cfg = cfg['Configs'][docker.auth.INDEX_URL]
        self.assertEqual(cfg['Username'], 'sakuya')
        self.assertEqual(cfg['Password'], 'izayoi')
        self.assertEqual(cfg['Email'], 'sakuya@scarlet.net')
        self.assertEqual(cfg.get('Auth'), None)


if __name__ == '__main__':
    unittest.main()<|MERGE_RESOLUTION|>--- conflicted
+++ resolved
@@ -79,12 +79,8 @@
             self.fail('Command should not raise exception: {0}'.format(e))
 
         fake_request.assert_called_with(
-<<<<<<< HEAD
-            'unix://var/run/docker.sock/v1.6/version'
-=======
-            'unix://var/run/docker.sock/v1.4/version',
-            timeout=docker.client.DEFAULT_TIMEOUT_SECONDS
->>>>>>> 6b3afdce
+            'unix://var/run/docker.sock/v1.6/version',
+            timeout=docker.client.DEFAULT_TIMEOUT_SECONDS
         )
 
     def test_info(self):
@@ -93,12 +89,10 @@
         except Exception as e:
             self.fail('Command should not raise exception: {0}'.format(e))
 
-<<<<<<< HEAD
-        fake_request.assert_called_with('unix://var/run/docker.sock/v1.6/info')
-=======
-        fake_request.assert_called_with('unix://var/run/docker.sock/v1.4/info',
-            timeout=docker.client.DEFAULT_TIMEOUT_SECONDS)
->>>>>>> 6b3afdce
+        fake_request.assert_called_with(
+            'unix://var/run/docker.sock/v1.6/info',
+            timeout=docker.client.DEFAULT_TIMEOUT_SECONDS
+        )
 
     def test_search(self):
         try:
@@ -107,14 +101,9 @@
             self.fail('Command should not raise exception: {0}'.format(e))
 
         fake_request.assert_called_with(
-<<<<<<< HEAD
             'unix://var/run/docker.sock/v1.6/images/search',
-            params={'term': 'busybox'}
-=======
-            'unix://var/run/docker.sock/v1.4/images/search',
             params={'term': 'busybox'},
             timeout=docker.client.DEFAULT_TIMEOUT_SECONDS
->>>>>>> 6b3afdce
         )
 
     ###################
@@ -127,14 +116,9 @@
         except Exception as e:
             self.fail('Command should not raise exception: {0}'.format(e))
         fake_request.assert_called_with(
-<<<<<<< HEAD
             'unix://var/run/docker.sock/v1.6/images/json',
-            params={'filter': None, 'only_ids': 0, 'all': 1}
-=======
-            'unix://var/run/docker.sock/v1.4/images/json',
             params={'filter': None, 'only_ids': 0, 'all': 1},
             timeout=docker.client.DEFAULT_TIMEOUT_SECONDS
->>>>>>> 6b3afdce
         )
 
     def test_images_quiet(self):
@@ -144,7 +128,8 @@
             self.fail('Command should not raise exception: {0}'.format(e))
         fake_request.assert_called_with(
             'unix://var/run/docker.sock/v1.6/images/json',
-            params={'filter': None, 'only_ids': 1, 'all': 1}
+            params={'filter': None, 'only_ids': 1, 'all': 1},
+            timeout=docker.client.DEFAULT_TIMEOUT_SECONDS
         )
 
     def test_image_ids(self):
@@ -154,14 +139,9 @@
             self.fail('Command should not raise exception: {0}'.format(e))
 
         fake_request.assert_called_with(
-<<<<<<< HEAD
             'unix://var/run/docker.sock/v1.6/images/json',
-            params={'filter': None, 'only_ids': 1, 'all': 0}
-=======
-            'unix://var/run/docker.sock/v1.4/images/json',
             params={'filter': None, 'only_ids': 1, 'all': 0},
             timeout=docker.client.DEFAULT_TIMEOUT_SECONDS
->>>>>>> 6b3afdce
         )
 
     def test_list_containers(self):
@@ -192,23 +172,16 @@
         except Exception as e:
             self.fail('Command should not raise exception: {0}'.format(e))
 
-<<<<<<< HEAD
         args = fake_request.call_args
         self.assertEqual(args[0][0],
                          'unix://var/run/docker.sock/v1.6/containers/create')
-        self.assertEqual(json.loads(args[0][1]),
-=======
-        args, kwargs = fake_request.call_args
-        self.assertEqual(args[0],
-                         'unix://var/run/docker.sock/v1.4/containers/create')
-        self.assertEqual(json.loads(kwargs['data']),
->>>>>>> 6b3afdce
+        self.assertEqual(json.loads(args[1]['data']),
                          json.loads('''
                             {"Tty": false, "Image": "busybox", "Cmd": ["true"],
                              "AttachStdin": false, "Memory": 0,
                              "AttachStderr": true, "Privileged": false,
                              "AttachStdout": true, "OpenStdin": false}'''))
-        self.assertEqual(kwargs['headers'],
+        self.assertEqual(args[1]['headers'],
                          {'Content-Type': 'application/json'})
 
     def test_create_container_with_binds(self):
@@ -221,24 +194,17 @@
         except Exception as e:
             self.fail('Command should not raise exception: {0}'.format(e))
 
-<<<<<<< HEAD
         args = fake_request.call_args
         self.assertEqual(args[0][0],
                          'unix://var/run/docker.sock/v1.6/containers/create')
-        self.assertEqual(json.loads(args[0][1]),
-=======
-        args, kwargs = fake_request.call_args
-        self.assertEqual(args[0],
-                         'unix://var/run/docker.sock/v1.4/containers/create')
-        self.assertEqual(json.loads(kwargs['data']),
->>>>>>> 6b3afdce
+        self.assertEqual(json.loads(args[1]['data']),
                          json.loads('''
                             {"Tty": false, "Image": "busybox",
                              "Cmd": ["ls", "/mnt"], "AttachStdin": false,
                              "Volumes": {"/mnt": {}}, "Memory": 0,
                              "AttachStderr": true, "Privileged": false,
                              "AttachStdout": true, "OpenStdin": false}'''))
-        self.assertEqual(kwargs['headers'],
+        self.assertEqual(args[1]['headers'],
                          {'Content-Type': 'application/json'})
 
     def test_create_container_privileged(self):
@@ -247,23 +213,16 @@
         except Exception as e:
             self.fail('Command should not raise exception: {0}'.format(e))
 
-<<<<<<< HEAD
         args = fake_request.call_args
         self.assertEqual(args[0][0],
                          'unix://var/run/docker.sock/v1.6/containers/create')
-        self.assertEqual(json.loads(args[0][1]),
-=======
-        args, kwargs = fake_request.call_args
-        self.assertEqual(args[0],
-                         'unix://var/run/docker.sock/v1.4/containers/create')
-        self.assertEqual(json.loads(kwargs['data']),
->>>>>>> 6b3afdce
+        self.assertEqual(json.loads(args[1]['data']),
                          json.loads('''
                             {"Tty": false, "Image": "busybox", "Cmd": ["true"],
                              "AttachStdin": false, "Memory": 0,
                              "AttachStderr": true, "Privileged": true,
                              "AttachStdout": true, "OpenStdin": false}'''))
-        self.assertEqual(kwargs['headers'],
+        self.assertEqual(args[1]['headers'],
                          {'Content-Type': 'application/json'})
 
     def test_create_named_container(self):
@@ -273,25 +232,18 @@
         except Exception as e:
             self.fail('Command should not raise exception: {0}'.format(e))
 
-<<<<<<< HEAD
         args = fake_request.call_args
         self.assertEqual(args[0][0],
                          'unix://var/run/docker.sock/v1.6/containers/create')
-        self.assertEqual(json.loads(args[0][1]),
-=======
-        args, kwargs = fake_request.call_args
-        self.assertEqual(args[0],
-                         'unix://var/run/docker.sock/v1.4/containers/create')
-        self.assertEqual(json.loads(kwargs['data']),
->>>>>>> 6b3afdce
+        self.assertEqual(json.loads(args[1]['data']),
                          json.loads('''
                             {"Tty": false, "Image": "busybox", "Cmd": ["true"],
                              "AttachStdin": false, "Memory": 0,
                              "AttachStderr": true, "Privileged": false,
                              "AttachStdout": true, "OpenStdin": false}'''))
-        self.assertEqual(kwargs['headers'],
+        self.assertEqual(args[1]['headers'],
                          {'Content-Type': 'application/json'})
-        self.assertEqual(kwargs['params'], {'name': 'marisa-kirisame'})
+        self.assertEqual(args[1]['params'], {'name': 'marisa-kirisame'})
 
     def test_start_container(self):
         try:
@@ -300,16 +252,10 @@
             self.fail('Command should not raise exception: {0}'.format(e))
 
         fake_request.assert_called_with(
-<<<<<<< HEAD
             'unix://var/run/docker.sock/v1.6/containers/3cc2351ab11b/start',
-            '{"PublishAllPorts": false}',
-            headers={'Content-Type': 'application/json'}
-=======
-            'unix://var/run/docker.sock/v1.4/containers/3cc2351ab11b/start',
-            data='{}',
+            data='{"PublishAllPorts": false}',
             headers={'Content-Type': 'application/json'},
             timeout=docker.client.DEFAULT_TIMEOUT_SECONDS
->>>>>>> 6b3afdce
         )
 
     def test_start_container_with_lxc_conf(self):
@@ -320,25 +266,20 @@
             )
         except Exception as e:
             self.fail('Command should not raise exception: {0}'.format(e))
-<<<<<<< HEAD
-        args = fake_request.call_args
-        self.assertEqual(args[0][0], 'unix://var/run/docker.sock/v1.6/'
-                                     'containers/3cc2351ab11b/start')
-        self.assertEqual(
-            json.loads(args[0][1]),
+        args = fake_request.call_args
+        self.assertEqual(
+            args[0][0],
+            'unix://var/run/docker.sock/v1.6/containers/3cc2351ab11b/start'
+        )
+        self.assertEqual(
+            json.loads(args[1]['data']),
             {"LxcConf": [{"Value": "lxc.conf.value", "Key": "lxc.conf.k"}],
              "PublishAllPorts": False}
-=======
-        args, kwargs = fake_request.call_args
-        self.assertEqual(args[0], 'unix://var/run/docker.sock/v1.4/'
-                                     'containers/3cc2351ab11b/start')
-        self.assertEqual(
-            json.loads(kwargs['data']),
-            {"LxcConf": [{"Value": "lxc.conf.value", "Key": "lxc.conf.k"}]}
->>>>>>> 6b3afdce
-        )
-        self.assertEqual(kwargs['headers'],
-                         {'Content-Type': 'application/json'})
+        )
+        self.assertEqual(
+            args[1]['headers'],
+            {'Content-Type': 'application/json'}
+        )
 
     def test_start_container_with_lxc_conf_compat(self):
         try:
@@ -348,24 +289,18 @@
             )
         except Exception as e:
             self.fail('Command should not raise exception: {0}'.format(e))
-<<<<<<< HEAD
+
         args = fake_request.call_args
         self.assertEqual(args[0][0], 'unix://var/run/docker.sock/v1.6/'
                                      'containers/3cc2351ab11b/start')
         self.assertEqual(
-            json.loads(args[0][1]),
-            {"LxcConf": [{"Value": "lxc.conf.value", "Key": "lxc.conf.k"}],
-             "PublishAllPorts": False}
-=======
-        args, kwargs = fake_request.call_args
-        self.assertEqual(args[0], 'unix://var/run/docker.sock/v1.4/'
-                                     'containers/3cc2351ab11b/start')
-        self.assertEqual(
-            json.loads(kwargs['data']),
-            {"LxcConf": [{"Value": "lxc.conf.value", "Key": "lxc.conf.k"}]}
->>>>>>> 6b3afdce
-        )
-        self.assertEqual(kwargs['headers'],
+            json.loads(args[1]['data']),
+            {
+                "LxcConf": [{"Value": "lxc.conf.value", "Key": "lxc.conf.k"}],
+                "PublishAllPorts": False
+            }
+        )
+        self.assertEqual(args[1]['headers'],
                          {'Content-Type': 'application/json'})
 
     def test_start_container_with_binds(self):
@@ -377,14 +312,17 @@
         except Exception as e:
             self.fail('Command should not raise exception: {0}'.format(e))
 
-<<<<<<< HEAD
         args = fake_request.call_args
         self.assertEqual(args[0][0], 'unix://var/run/docker.sock/v1.6/'
                                      'containers/3cc2351ab11b/start')
-        self.assertEqual(json.loads(args[0][1]),
+        self.assertEqual(json.loads(args[1]['data']),
                          {"Binds": ["/tmp:/mnt"], "PublishAllPorts": False})
         self.assertEqual(args[1]['headers'],
                          {'Content-Type': 'application/json'})
+        self.assertEqual(
+            args[1]['timeout'],
+            docker.client.DEFAULT_TIMEOUT_SECONDS
+        )
 
     def test_start_container_with_links(self):
         # one link
@@ -402,7 +340,7 @@
             'unix://var/run/docker.sock/v1.6/containers/3cc2351ab11b/start'
         )
         self.assertEqual(
-            json.loads(args[0][1]),
+            json.loads(args[1]['data']),
             {"PublishAllPorts": False, "Links": ["path:alias"]}
         )
         self.assertEqual(
@@ -430,7 +368,7 @@
             'unix://var/run/docker.sock/v1.6/containers/3cc2351ab11b/start'
         )
         self.assertEqual(
-            json.loads(args[0][1]),
+            json.loads(args[1]['data']),
             {
                 "PublishAllPorts": False,
                 "Links": ["path2:alias2", "path1:alias1"]
@@ -439,31 +377,18 @@
         self.assertEqual(
             args[1]['headers'],
             {'Content-Type': 'application/json'}
-=======
-        fake_request.assert_called_with(
-            'unix://var/run/docker.sock/v1.4/containers/3cc2351ab11b/start',
-            data='{"Binds": ["/tmp:/mnt"]}',
+        )
+
+    def test_start_container_with_dict_instead_of_id(self):
+        try:
+            self.client.start({'Id': fake_api.FAKE_CONTAINER_ID})
+        except Exception as e:
+            self.fail('Command should not raise exception: {0}'.format(e))
+        fake_request.assert_called_with(
+            'unix://var/run/docker.sock/v1.6/containers/3cc2351ab11b/start',
+            data='{"PublishAllPorts": false}',
             headers={'Content-Type': 'application/json'},
             timeout=docker.client.DEFAULT_TIMEOUT_SECONDS
->>>>>>> 6b3afdce
-        )
-
-    def test_start_container_with_dict_instead_of_id(self):
-        try:
-            self.client.start({'Id': fake_api.FAKE_CONTAINER_ID})
-        except Exception as e:
-            self.fail('Command should not raise exception: {0}'.format(e))
-        fake_request.assert_called_with(
-<<<<<<< HEAD
-            'unix://var/run/docker.sock/v1.6/containers/3cc2351ab11b/start',
-            '{"PublishAllPorts": false}',
-            headers={'Content-Type': 'application/json'}
-=======
-            'unix://var/run/docker.sock/v1.4/containers/3cc2351ab11b/start',
-            data='{}',
-            headers={'Content-Type': 'application/json'},
-            timeout=docker.client.DEFAULT_TIMEOUT_SECONDS
->>>>>>> 6b3afdce
         )
 
     def test_wait(self):
@@ -473,12 +398,7 @@
             self.fail('Command should not raise exception: {0}'.format(e))
 
         fake_request.assert_called_with(
-<<<<<<< HEAD
             'unix://var/run/docker.sock/v1.6/containers/3cc2351ab11b/wait',
-            None,
-=======
-            'unix://var/run/docker.sock/v1.4/containers/3cc2351ab11b/wait',
->>>>>>> 6b3afdce
             timeout=None
         )
 
@@ -489,12 +409,7 @@
             self.fail('Command should not raise exception: {0}'.format(e))
 
         fake_request.assert_called_with(
-<<<<<<< HEAD
             'unix://var/run/docker.sock/v1.6/containers/3cc2351ab11b/wait',
-            None,
-=======
-            'unix://var/run/docker.sock/v1.4/containers/3cc2351ab11b/wait',
->>>>>>> 6b3afdce
             timeout=None
         )
 
@@ -505,15 +420,9 @@
             self.fail('Command should not raise exception: {0}'.format(e))
 
         fake_request.assert_called_with(
-<<<<<<< HEAD
             'unix://var/run/docker.sock/v1.6/containers/3cc2351ab11b/attach',
-            None,
-            params={'logs': 1, 'stderr': 1, 'stdout': 1}
-=======
-            'unix://var/run/docker.sock/v1.4/containers/3cc2351ab11b/attach',
             params={'logs': 1, 'stderr': 1, 'stdout': 1},
             timeout=docker.client.DEFAULT_TIMEOUT_SECONDS
->>>>>>> 6b3afdce
         )
 
     def test_logs_with_dict_instead_of_id(self):
@@ -523,15 +432,9 @@
             self.fail('Command should not raise exception: {0}'.format(e))
 
         fake_request.assert_called_with(
-<<<<<<< HEAD
             'unix://var/run/docker.sock/v1.6/containers/3cc2351ab11b/attach',
-            None,
-            params={'logs': 1, 'stderr': 1, 'stdout': 1}
-=======
-            'unix://var/run/docker.sock/v1.4/containers/3cc2351ab11b/attach',
             params={'logs': 1, 'stderr': 1, 'stdout': 1},
             timeout=docker.client.DEFAULT_TIMEOUT_SECONDS
->>>>>>> 6b3afdce
         )
 
     def test_diff(self):
@@ -541,12 +444,9 @@
             self.fail('Command should not raise exception: {0}'.format(e))
 
         fake_request.assert_called_with(
-<<<<<<< HEAD
-            'unix://var/run/docker.sock/v1.6/containers/3cc2351ab11b/changes')
-=======
-            'unix://var/run/docker.sock/v1.4/containers/3cc2351ab11b/changes',
-            timeout=docker.client.DEFAULT_TIMEOUT_SECONDS)
->>>>>>> 6b3afdce
+            'unix://var/run/docker.sock/v1.6/containers/3cc2351ab11b/changes',
+            timeout=docker.client.DEFAULT_TIMEOUT_SECONDS
+        )
 
     def test_diff_with_dict_instead_of_id(self):
         try:
@@ -555,12 +455,9 @@
             self.fail('Command should not raise exception: {0}'.format(e))
 
         fake_request.assert_called_with(
-<<<<<<< HEAD
-            'unix://var/run/docker.sock/v1.6/containers/3cc2351ab11b/changes')
-=======
-            'unix://var/run/docker.sock/v1.4/containers/3cc2351ab11b/changes',
-            timeout=docker.client.DEFAULT_TIMEOUT_SECONDS)
->>>>>>> 6b3afdce
+            'unix://var/run/docker.sock/v1.6/containers/3cc2351ab11b/changes',
+            timeout=docker.client.DEFAULT_TIMEOUT_SECONDS
+        )
 
     def test_stop_container(self):
         try:
@@ -569,15 +466,9 @@
             self.fail('Command should not raise exception: {0}'.format(e))
 
         fake_request.assert_called_with(
-<<<<<<< HEAD
             'unix://var/run/docker.sock/v1.6/containers/3cc2351ab11b/stop',
-            None,
-            params={'t': 2}
-=======
-            'unix://var/run/docker.sock/v1.4/containers/3cc2351ab11b/stop',
             params={'t': 2},
             timeout=docker.client.DEFAULT_TIMEOUT_SECONDS
->>>>>>> 6b3afdce
         )
 
     def test_stop_container_with_dict_instead_of_id(self):
@@ -587,15 +478,9 @@
             self.fail('Command should not raise exception: {0}'.format(e))
 
         fake_request.assert_called_with(
-<<<<<<< HEAD
             'unix://var/run/docker.sock/v1.6/containers/3cc2351ab11b/stop',
-            None,
-            params={'t': 2}
-=======
-            'unix://var/run/docker.sock/v1.4/containers/3cc2351ab11b/stop',
             params={'t': 2},
             timeout=docker.client.DEFAULT_TIMEOUT_SECONDS
->>>>>>> 6b3afdce
         )
 
     def test_kill_container(self):
@@ -605,14 +490,9 @@
             self.fail('Command should not raise exception: {0}'.format(e))
 
         fake_request.assert_called_with(
-<<<<<<< HEAD
             'unix://var/run/docker.sock/v1.6/containers/3cc2351ab11b/kill',
-            None,
-            params={}
-=======
-            'unix://var/run/docker.sock/v1.4/containers/3cc2351ab11b/kill',
-            timeout=docker.client.DEFAULT_TIMEOUT_SECONDS
->>>>>>> 6b3afdce
+            params={},
+            timeout=docker.client.DEFAULT_TIMEOUT_SECONDS
         )
 
     def test_kill_container_with_dict_instead_of_id(self):
@@ -622,10 +502,9 @@
             self.fail('Command should not raise exception: {0}'.format(e))
 
         fake_request.assert_called_with(
-<<<<<<< HEAD
             'unix://var/run/docker.sock/v1.6/containers/3cc2351ab11b/kill',
-            None,
-            params={}
+            params={},
+            timeout=docker.client.DEFAULT_TIMEOUT_SECONDS
         )
 
     def test_kill_container_with_signal(self):
@@ -636,12 +515,8 @@
 
         fake_request.assert_called_with(
             'unix://var/run/docker.sock/v1.6/containers/3cc2351ab11b/kill',
-            None,
-            params={'signal': signal.SIGTERM}
-=======
-            'unix://var/run/docker.sock/v1.4/containers/3cc2351ab11b/kill',
-            timeout=docker.client.DEFAULT_TIMEOUT_SECONDS
->>>>>>> 6b3afdce
+            params={'signal': signal.SIGTERM},
+            timeout=docker.client.DEFAULT_TIMEOUT_SECONDS
         )
 
     def test_restart_container(self):
@@ -651,15 +526,9 @@
             self.fail('Command should not raise exception : {0}'.format(e))
 
         fake_request.assert_called_with(
-<<<<<<< HEAD
             'unix://var/run/docker.sock/v1.6/containers/3cc2351ab11b/restart',
-            None,
-            params={'t': 2}
-=======
-            'unix://var/run/docker.sock/v1.4/containers/3cc2351ab11b/restart',
             params={'t': 2},
             timeout=docker.client.DEFAULT_TIMEOUT_SECONDS
->>>>>>> 6b3afdce
         )
 
     def test_restart_container_with_dict_instead_of_id(self):
@@ -669,15 +538,9 @@
             self.fail('Command should not raise exception: {0}'.format(e))
 
         fake_request.assert_called_with(
-<<<<<<< HEAD
             'unix://var/run/docker.sock/v1.6/containers/3cc2351ab11b/restart',
-            None,
-            params={'t': 2}
-=======
-            'unix://var/run/docker.sock/v1.4/containers/3cc2351ab11b/restart',
             params={'t': 2},
             timeout=docker.client.DEFAULT_TIMEOUT_SECONDS
->>>>>>> 6b3afdce
         )
 
     def test_remove_container(self):
@@ -687,14 +550,9 @@
             self.fail('Command should not raise exception: {0}'.format(e))
 
         fake_request.assert_called_with(
-<<<<<<< HEAD
             'unix://var/run/docker.sock/v1.6/containers/3cc2351ab11b',
-            params={'v': False, 'link': False}
-=======
-            'unix://var/run/docker.sock/v1.4/containers/3cc2351ab11b',
-            params={'v': False},
-            timeout=docker.client.DEFAULT_TIMEOUT_SECONDS
->>>>>>> 6b3afdce
+            params={'v': False, 'link': False},
+            timeout=docker.client.DEFAULT_TIMEOUT_SECONDS
         )
 
     def test_remove_container_with_dict_instead_of_id(self):
@@ -704,9 +562,9 @@
             self.fail('Command should not raise exception: {0}'.format(e))
 
         fake_request.assert_called_with(
-<<<<<<< HEAD
             'unix://var/run/docker.sock/v1.6/containers/3cc2351ab11b',
-            params={'v': False, 'link': False}
+            params={'v': False, 'link': False},
+            timeout=docker.client.DEFAULT_TIMEOUT_SECONDS
         )
 
     def test_remove_link(self):
@@ -717,7 +575,8 @@
 
         fake_request.assert_called_with(
             'unix://var/run/docker.sock/v1.6/containers/3cc2351ab11b',
-            params={'v': False, 'link': True}
+            params={'v': False, 'link': True},
+            timeout=docker.client.DEFAULT_TIMEOUT_SECONDS
         )
 
     def test_export(self):
@@ -728,7 +587,8 @@
 
         fake_request.assert_called_with(
             'unix://var/run/docker.sock/v1.6/containers/3cc2351ab11b/export',
-            stream=True
+            stream=True,
+            timeout=docker.client.DEFAULT_TIMEOUT_SECONDS
         )
 
     def test_export_with_dict_instead_of_id(self):
@@ -739,7 +599,8 @@
 
         fake_request.assert_called_with(
             'unix://var/run/docker.sock/v1.6/containers/3cc2351ab11b/export',
-            stream=True
+            stream=True,
+            timeout=docker.client.DEFAULT_TIMEOUT_SECONDS
         )
 
     def test_inspect_container(self):
@@ -749,12 +610,8 @@
             self.fail('Command should not raise exception: {0}'.format(e))
 
         fake_request.assert_called_with(
-            'unix://var/run/docker.sock/v1.6/containers/3cc2351ab11b/json'
-=======
-            'unix://var/run/docker.sock/v1.4/containers/3cc2351ab11b',
-            params={'v': False},
-            timeout=docker.client.DEFAULT_TIMEOUT_SECONDS
->>>>>>> 6b3afdce
+            'unix://var/run/docker.sock/v1.6/containers/3cc2351ab11b/json',
+            timeout=docker.client.DEFAULT_TIMEOUT_SECONDS
         )
 
     ##################
@@ -767,7 +624,6 @@
         except Exception as e:
             self.fail('Command should not raise exception: {0}'.format(e))
 
-<<<<<<< HEAD
         args = fake_request.call_args
         self.assertEqual(
             args[0][0],
@@ -776,13 +632,6 @@
         self.assertEqual(
             args[1]['params'],
             {'tag': None, 'fromImage': 'joffrey/test001'}
-=======
-        fake_request.assert_called_with(
-            'unix://var/run/docker.sock/v1.4/images/create',
-            headers={},
-            params={'tag': None, 'fromImage': 'joffrey/test001'},
-            timeout=docker.client.DEFAULT_TIMEOUT_SECONDS
->>>>>>> 6b3afdce
         )
         self.assertFalse(args[1]['stream'])
 
@@ -810,13 +659,8 @@
             self.fail('Command should not raise exception: {0}'.format(e))
 
         fake_request.assert_called_with(
-<<<<<<< HEAD
             'unix://var/run/docker.sock/v1.6/commit',
-            '{}',
-=======
-            'unix://var/run/docker.sock/v1.4/commit',
             data='{}',
->>>>>>> 6b3afdce
             headers={'Content-Type': 'application/json'},
             params={
                 'repo': None,
@@ -835,8 +679,8 @@
             self.fail('Command should not raise exception: {0}'.format(e))
 
         fake_request.assert_called_with(
-<<<<<<< HEAD
-            'unix://var/run/docker.sock/v1.6/images/e9aa60c60128'
+            'unix://var/run/docker.sock/v1.6/images/e9aa60c60128',
+            timeout=docker.client.DEFAULT_TIMEOUT_SECONDS
         )
 
     def test_image_history(self):
@@ -846,7 +690,8 @@
             self.fail('Command should not raise exception: {0}'.format(e))
 
         fake_request.assert_called_with(
-            'unix://var/run/docker.sock/v1.6/images/test_image/history'
+            'unix://var/run/docker.sock/v1.6/images/test_image/history',
+            timeout=docker.client.DEFAULT_TIMEOUT_SECONDS
         )
 
     def test_import_image(self):
@@ -861,12 +706,13 @@
 
         fake_request.assert_called_with(
             'unix://var/run/docker.sock/v1.6/images/create',
-            None,
             params={
                 'repo': fake_api.FAKE_REPO_NAME,
                 'tag': fake_api.FAKE_TAG_NAME,
                 'fromSrc': fake_api.FAKE_TARBALL_PATH
-            }
+            },
+            data=None,
+            timeout=docker.client.DEFAULT_TIMEOUT_SECONDS
         )
 
     def test_import_image_from_file(self):
@@ -883,12 +729,13 @@
 
         fake_request.assert_called_with(
             'unix://var/run/docker.sock/v1.6/images/create',
-            '',
             params={
                 'repo': fake_api.FAKE_REPO_NAME,
                 'tag': fake_api.FAKE_TAG_NAME,
                 'fromSrc': '-'
-            }
+            },
+            data='',
+            timeout=docker.client.DEFAULT_TIMEOUT_SECONDS
         )
         buf.close()
         os.remove(buf.name)
@@ -900,7 +747,8 @@
             self.fail('Command should not raise exception: {0}'.format(e))
 
         fake_request.assert_called_with(
-            'unix://var/run/docker.sock/v1.6/images/test_image/json'
+            'unix://var/run/docker.sock/v1.6/images/test_image/json',
+            timeout=docker.client.DEFAULT_TIMEOUT_SECONDS
         )
 
     def test_insert_image(self):
@@ -912,11 +760,11 @@
 
         fake_request.assert_called_with(
             'unix://var/run/docker.sock/v1.6/images/test_image/insert',
-            None,
             params={
                 'url': fake_api.FAKE_URL,
                 'path': fake_api.FAKE_PATH
-            }
+            },
+            timeout=docker.client.DEFAULT_TIMEOUT_SECONDS
         )
 
     def test_push_image(self):
@@ -927,9 +775,10 @@
 
         fake_request.assert_called_with(
             'unix://var/run/docker.sock/v1.6/images/test_image/push',
-            '{}',
+            data='{}',
             headers={'Content-Type': 'application/json'},
-            stream=False
+            stream=False,
+            timeout=docker.client.DEFAULT_TIMEOUT_SECONDS
         )
 
     def test_push_image_stream(self):
@@ -940,9 +789,10 @@
 
         fake_request.assert_called_with(
             'unix://var/run/docker.sock/v1.6/images/test_image/push',
-            '{}',
+            data='{}',
             headers={'Content-Type': 'application/json'},
-            stream=True
+            stream=True,
+            timeout=docker.client.DEFAULT_TIMEOUT_SECONDS
         )
 
     def test_tag_image(self):
@@ -953,12 +803,12 @@
 
         fake_request.assert_called_with(
             'unix://var/run/docker.sock/v1.6/images/e9aa60c60128/tag',
-            None,
             params={
                 'tag': None,
                 'repo': 'repo',
                 'force': 0
-            }
+            },
+            timeout=docker.client.DEFAULT_TIMEOUT_SECONDS
         )
 
     def test_tag_image_tag(self):
@@ -973,12 +823,12 @@
 
         fake_request.assert_called_with(
             'unix://var/run/docker.sock/v1.6/images/e9aa60c60128/tag',
-            None,
             params={
                 'tag': 'tag',
                 'repo': 'repo',
                 'force': 0
-            }
+            },
+            timeout=docker.client.DEFAULT_TIMEOUT_SECONDS
         )
 
     def test_tag_image_force(self):
@@ -990,16 +840,12 @@
 
         fake_request.assert_called_with(
             'unix://var/run/docker.sock/v1.6/images/e9aa60c60128/tag',
-            None,
             params={
                 'tag': None,
                 'repo': 'repo',
                 'force': 1
-            }
-=======
-            'unix://var/run/docker.sock/v1.4/images/e9aa60c60128',
-            timeout=docker.client.DEFAULT_TIMEOUT_SECONDS
->>>>>>> 6b3afdce
+            },
+            timeout=docker.client.DEFAULT_TIMEOUT_SECONDS
         )
 
     #################
