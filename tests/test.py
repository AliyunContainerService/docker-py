--- conflicted
+++ resolved
@@ -1123,7 +1123,6 @@
             timeout=(docker.client.DEFAULT_TIMEOUT_SECONDS + timeout)
         )
 
-<<<<<<< HEAD
     def test_execute_command(self):
         try:
             self.client.execute(fake_api.FAKE_CONTAINER_ID, ['ls', '-1'])
@@ -1148,7 +1147,7 @@
 
         self.assertEqual(args[1]['headers'],
                          {'Content-Type': 'application/json'})
-=======
+
     def test_pause_container(self):
         try:
             self.client.pause(fake_api.FAKE_CONTAINER_ID)
@@ -1168,7 +1167,6 @@
             url_prefix + 'containers/3cc2351ab11b/unpause',
             timeout=(docker.client.DEFAULT_TIMEOUT_SECONDS)
         )
->>>>>>> 288e53b2
 
     def test_kill_container(self):
         try:
