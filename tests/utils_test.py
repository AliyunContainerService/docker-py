import os
import os.path
import shutil
import tempfile
<<<<<<< HEAD
=======
import unittest
>>>>>>> 75cc50f0

from docker.client import Client
from docker.constants import DEFAULT_DOCKER_API_VERSION
from docker.errors import DockerException
from docker.utils import (
    parse_repository_tag, parse_host, convert_filters, kwargs_from_env,
    create_host_config, Ulimit, LogConfig, parse_bytes, parse_env_file,
    exclude_paths,
)
from docker.utils.ports import build_port_bindings, split_port
from docker.auth import resolve_repository_name, resolve_authconfig

from . import base
from .helpers import make_tree

import pytest

TEST_CERT_DIR = os.path.join(
    os.path.dirname(__file__),
    'testdata/certs',
)


class UtilsTest(base.BaseTestCase):
    longMessage = True

    def generate_tempfile(self, file_content=None):
        """
        Generates a temporary file for tests with the content
        of 'file_content' and returns the filename.
        Don't forget to unlink the file with os.unlink() after.
        """
        local_tempfile = tempfile.NamedTemporaryFile(delete=False)
        local_tempfile.write(file_content.encode('UTF-8'))
        local_tempfile.close()
        return local_tempfile.name

    def setUp(self):
        self.os_environ = os.environ.copy()

    def tearDown(self):
        os.environ = self.os_environ

    def test_parse_repository_tag(self):
        self.assertEqual(parse_repository_tag("root"),
                         ("root", None))
        self.assertEqual(parse_repository_tag("root:tag"),
                         ("root", "tag"))
        self.assertEqual(parse_repository_tag("user/repo"),
                         ("user/repo", None))
        self.assertEqual(parse_repository_tag("user/repo:tag"),
                         ("user/repo", "tag"))
        self.assertEqual(parse_repository_tag("url:5000/repo"),
                         ("url:5000/repo", None))
        self.assertEqual(parse_repository_tag("url:5000/repo:tag"),
                         ("url:5000/repo", "tag"))

    def test_parse_bytes(self):
        self.assertEqual(parse_bytes("512MB"), (536870912))
        self.assertEqual(parse_bytes("512M"), (536870912))
        self.assertRaises(DockerException, parse_bytes, "512MK")
        self.assertRaises(DockerException, parse_bytes, "512L")

    def test_parse_host(self):
        invalid_hosts = [
            '0.0.0.0',
            'tcp://',
            'udp://127.0.0.1',
            'udp://127.0.0.1:2375',
        ]

        valid_hosts = {
            '0.0.0.1:5555': 'http://0.0.0.1:5555',
            ':6666': 'http://127.0.0.1:6666',
            'tcp://:7777': 'http://127.0.0.1:7777',
            'http://:7777': 'http://127.0.0.1:7777',
            'https://kokia.jp:2375': 'https://kokia.jp:2375',
            '': 'http+unix://var/run/docker.sock',
            None: 'http+unix://var/run/docker.sock',
            'unix:///var/run/docker.sock': 'http+unix:///var/run/docker.sock',
            'unix://': 'http+unix://var/run/docker.sock',
            'somehost.net:80/service/swarm': (
                'http://somehost.net:80/service/swarm'
            ),
        }

        for host in invalid_hosts:
            with pytest.raises(DockerException):
                parse_host(host)

        for host, expected in valid_hosts.items():
            self.assertEqual(parse_host(host), expected, msg=host)

    def test_kwargs_from_env_empty(self):
        os.environ.update(DOCKER_HOST='',
                          DOCKER_CERT_PATH='',
                          DOCKER_TLS_VERIFY='')

        kwargs = kwargs_from_env()
        self.assertEqual(None, kwargs.get('base_url'))
        self.assertEqual(None, kwargs.get('tls'))

    def test_kwargs_from_env_tls(self):
        os.environ.update(DOCKER_HOST='tcp://192.168.59.103:2376',
                          DOCKER_CERT_PATH=TEST_CERT_DIR,
                          DOCKER_TLS_VERIFY='1')
        kwargs = kwargs_from_env(assert_hostname=False)
        self.assertEqual('https://192.168.59.103:2376', kwargs['base_url'])
        self.assertTrue('ca.pem' in kwargs['tls'].verify)
        self.assertTrue('cert.pem' in kwargs['tls'].cert[0])
        self.assertTrue('key.pem' in kwargs['tls'].cert[1])
        self.assertEqual(False, kwargs['tls'].assert_hostname)
        try:
            client = Client(**kwargs)
            self.assertEqual(kwargs['base_url'], client.base_url)
            self.assertEqual(kwargs['tls'].verify, client.verify)
            self.assertEqual(kwargs['tls'].cert, client.cert)
        except TypeError as e:
            self.fail(e)

<<<<<<< HEAD
    def test_parse_env_file_proper(self):
        env_file = self.generate_tempfile(
            file_content='USER=jdoe\nPASS=secret')
        get_parse_env_file = parse_env_file(env_file)
        self.assertEqual(get_parse_env_file,
                         {'USER': 'jdoe', 'PASS': 'secret'})
        os.unlink(env_file)

    def test_parse_env_file_commented_line(self):
        env_file = self.generate_tempfile(
            file_content='USER=jdoe\n#PASS=secret')
        get_parse_env_file = parse_env_file((env_file))
        self.assertEqual(get_parse_env_file, {'USER': 'jdoe'})
        os.unlink(env_file)

    def test_parse_env_file_invalid_line(self):
        env_file = self.generate_tempfile(
            file_content='USER jdoe')
        self.assertRaises(
            DockerException, parse_env_file, env_file)
        os.unlink(env_file)
=======
    def test_kwargs_from_env_no_cert_path(self):
        try:
            temp_dir = tempfile.mkdtemp()
            cert_dir = os.path.join(temp_dir, '.docker')
            shutil.copytree(TEST_CERT_DIR, cert_dir)

            os.environ.update(HOME=temp_dir,
                              DOCKER_CERT_PATH='',
                              DOCKER_TLS_VERIFY='1')

            kwargs = kwargs_from_env()
            self.assertIn(cert_dir, kwargs['tls'].verify)
            self.assertIn(cert_dir, kwargs['tls'].cert[0])
            self.assertIn(cert_dir, kwargs['tls'].cert[1])
        finally:
            if temp_dir:
                shutil.rmtree(temp_dir)
>>>>>>> 75cc50f0

    def test_convert_filters(self):
        tests = [
            ({'dangling': True}, '{"dangling": ["true"]}'),
            ({'dangling': "true"}, '{"dangling": ["true"]}'),
            ({'exited': 0}, '{"exited": [0]}'),
            ({'exited': [0, 1]}, '{"exited": [0, 1]}'),
        ]

        for filters, expected in tests:
            self.assertEqual(convert_filters(filters), expected)

    def test_create_host_config_no_options(self):
        config = create_host_config(version='1.19')
        self.assertFalse('NetworkMode' in config)

    def test_create_host_config_no_options_newer_api_version(self):
        config = create_host_config(version='1.20')
        self.assertEqual(config['NetworkMode'], 'default')

    def test_create_host_config_dict_ulimit(self):
        ulimit_dct = {'name': 'nofile', 'soft': 8096}
        config = create_host_config(
            ulimits=[ulimit_dct], version=DEFAULT_DOCKER_API_VERSION
        )
        self.assertIn('Ulimits', config)
        self.assertEqual(len(config['Ulimits']), 1)
        ulimit_obj = config['Ulimits'][0]
        self.assertTrue(isinstance(ulimit_obj, Ulimit))
        self.assertEqual(ulimit_obj.name, ulimit_dct['name'])
        self.assertEqual(ulimit_obj.soft, ulimit_dct['soft'])
        self.assertEqual(ulimit_obj['Soft'], ulimit_obj.soft)

    def test_create_host_config_dict_ulimit_capitals(self):
        ulimit_dct = {'Name': 'nofile', 'Soft': 8096, 'Hard': 8096 * 4}
        config = create_host_config(
            ulimits=[ulimit_dct], version=DEFAULT_DOCKER_API_VERSION
        )
        self.assertIn('Ulimits', config)
        self.assertEqual(len(config['Ulimits']), 1)
        ulimit_obj = config['Ulimits'][0]
        self.assertTrue(isinstance(ulimit_obj, Ulimit))
        self.assertEqual(ulimit_obj.name, ulimit_dct['Name'])
        self.assertEqual(ulimit_obj.soft, ulimit_dct['Soft'])
        self.assertEqual(ulimit_obj.hard, ulimit_dct['Hard'])
        self.assertEqual(ulimit_obj['Soft'], ulimit_obj.soft)

    def test_create_host_config_obj_ulimit(self):
        ulimit_dct = Ulimit(name='nofile', soft=8096)
        config = create_host_config(
            ulimits=[ulimit_dct], version=DEFAULT_DOCKER_API_VERSION
        )
        self.assertIn('Ulimits', config)
        self.assertEqual(len(config['Ulimits']), 1)
        ulimit_obj = config['Ulimits'][0]
        self.assertTrue(isinstance(ulimit_obj, Ulimit))
        self.assertEqual(ulimit_obj, ulimit_dct)

    def test_ulimit_invalid_type(self):
        self.assertRaises(ValueError, lambda: Ulimit(name=None))
        self.assertRaises(ValueError, lambda: Ulimit(name='hello', soft='123'))
        self.assertRaises(ValueError, lambda: Ulimit(name='hello', hard='456'))

    def test_create_host_config_dict_logconfig(self):
        dct = {'type': LogConfig.types.SYSLOG, 'config': {'key1': 'val1'}}
        config = create_host_config(log_config=dct)
        self.assertIn('LogConfig', config)
        self.assertTrue(isinstance(config['LogConfig'], LogConfig))
        self.assertEqual(dct['type'], config['LogConfig'].type)

    def test_create_host_config_obj_logconfig(self):
        obj = LogConfig(type=LogConfig.types.SYSLOG, config={'key1': 'val1'})
        config = create_host_config(log_config=obj)
        self.assertIn('LogConfig', config)
        self.assertTrue(isinstance(config['LogConfig'], LogConfig))
        self.assertEqual(obj, config['LogConfig'])

    def test_logconfig_invalid_config_type(self):
        with pytest.raises(ValueError):
            LogConfig(type=LogConfig.types.JSON, config='helloworld')

    def test_resolve_repository_name(self):
        # docker hub library image
        self.assertEqual(
            resolve_repository_name('image'),
            ('index.docker.io', 'image'),
        )

        # docker hub image
        self.assertEqual(
            resolve_repository_name('username/image'),
            ('index.docker.io', 'username/image'),
        )

        # private registry
        self.assertEqual(
            resolve_repository_name('my.registry.net/image'),
            ('my.registry.net', 'image'),
        )

        # private registry with port
        self.assertEqual(
            resolve_repository_name('my.registry.net:5000/image'),
            ('my.registry.net:5000', 'image'),
        )

        # private registry with username
        self.assertEqual(
            resolve_repository_name('my.registry.net/username/image'),
            ('my.registry.net', 'username/image'),
        )

        # no dots but port
        self.assertEqual(
            resolve_repository_name('hostname:5000/image'),
            ('hostname:5000', 'image'),
        )

        # no dots but port and username
        self.assertEqual(
            resolve_repository_name('hostname:5000/username/image'),
            ('hostname:5000', 'username/image'),
        )

        # localhost
        self.assertEqual(
            resolve_repository_name('localhost/image'),
            ('localhost', 'image'),
        )

        # localhost with username
        self.assertEqual(
            resolve_repository_name('localhost/username/image'),
            ('localhost', 'username/image'),
        )

    def test_resolve_authconfig(self):
        auth_config = {
            'https://index.docker.io/v1/': {'auth': 'indexuser'},
            'my.registry.net': {'auth': 'privateuser'},
            'http://legacy.registry.url/v1/': {'auth': 'legacyauth'}
        }
        # hostname only
        self.assertEqual(
            resolve_authconfig(auth_config, 'my.registry.net'),
            {'auth': 'privateuser'}
        )
        # no protocol
        self.assertEqual(
            resolve_authconfig(auth_config, 'my.registry.net/v1/'),
            {'auth': 'privateuser'}
        )
        # no path
        self.assertEqual(
            resolve_authconfig(auth_config, 'http://my.registry.net'),
            {'auth': 'privateuser'}
        )
        # no path, trailing slash
        self.assertEqual(
            resolve_authconfig(auth_config, 'http://my.registry.net/'),
            {'auth': 'privateuser'}
        )
        # no path, wrong secure protocol
        self.assertEqual(
            resolve_authconfig(auth_config, 'https://my.registry.net'),
            {'auth': 'privateuser'}
        )
        # no path, wrong insecure protocol
        self.assertEqual(
            resolve_authconfig(auth_config, 'http://index.docker.io'),
            {'auth': 'indexuser'}
        )
        # with path, wrong protocol
        self.assertEqual(
            resolve_authconfig(auth_config, 'https://my.registry.net/v1/'),
            {'auth': 'privateuser'}
        )
        # default registry
        self.assertEqual(
            resolve_authconfig(auth_config), {'auth': 'indexuser'}
        )
        # default registry (explicit None)
        self.assertEqual(
            resolve_authconfig(auth_config, None), {'auth': 'indexuser'}
        )
        # fully explicit
        self.assertEqual(
            resolve_authconfig(auth_config, 'http://my.registry.net/v1/'),
            {'auth': 'privateuser'}
        )
        # legacy entry in config
        self.assertEqual(
            resolve_authconfig(auth_config, 'legacy.registry.url'),
            {'auth': 'legacyauth'}
        )
        # no matching entry
        self.assertTrue(
            resolve_authconfig(auth_config, 'does.not.exist') is None
        )

    def test_resolve_registry_and_auth(self):
        auth_config = {
            'https://index.docker.io/v1/': {'auth': 'indexuser'},
            'my.registry.net': {'auth': 'privateuser'},
        }

        # library image
        image = 'image'
        self.assertEqual(
            resolve_authconfig(auth_config, resolve_repository_name(image)[0]),
            {'auth': 'indexuser'},
        )

        # docker hub image
        image = 'username/image'
        self.assertEqual(
            resolve_authconfig(auth_config, resolve_repository_name(image)[0]),
            {'auth': 'indexuser'},
        )

        # private registry
        image = 'my.registry.net/image'
        self.assertEqual(
            resolve_authconfig(auth_config, resolve_repository_name(image)[0]),
            {'auth': 'privateuser'},
        )

        # unauthenticated registry
        image = 'other.registry.net/image'
        self.assertEqual(
            resolve_authconfig(auth_config, resolve_repository_name(image)[0]),
            None,
        )

    def test_split_port_with_host_ip(self):
        internal_port, external_port = split_port("127.0.0.1:1000:2000")
        self.assertEqual(internal_port, ["2000"])
        self.assertEqual(external_port, [("127.0.0.1", "1000")])

    def test_split_port_with_protocol(self):
        internal_port, external_port = split_port("127.0.0.1:1000:2000/udp")
        self.assertEqual(internal_port, ["2000/udp"])
        self.assertEqual(external_port, [("127.0.0.1", "1000")])

    def test_split_port_with_host_ip_no_port(self):
        internal_port, external_port = split_port("127.0.0.1::2000")
        self.assertEqual(internal_port, ["2000"])
        self.assertEqual(external_port, [("127.0.0.1", None)])

    def test_split_port_range_with_host_ip_no_port(self):
        internal_port, external_port = split_port("127.0.0.1::2000-2001")
        self.assertEqual(internal_port, ["2000", "2001"])
        self.assertEqual(external_port,
                         [("127.0.0.1", None), ("127.0.0.1", None)])

    def test_split_port_with_host_port(self):
        internal_port, external_port = split_port("1000:2000")
        self.assertEqual(internal_port, ["2000"])
        self.assertEqual(external_port, ["1000"])

    def test_split_port_range_with_host_port(self):
        internal_port, external_port = split_port("1000-1001:2000-2001")
        self.assertEqual(internal_port, ["2000", "2001"])
        self.assertEqual(external_port, ["1000", "1001"])

    def test_split_port_no_host_port(self):
        internal_port, external_port = split_port("2000")
        self.assertEqual(internal_port, ["2000"])
        self.assertEqual(external_port, None)

    def test_split_port_range_no_host_port(self):
        internal_port, external_port = split_port("2000-2001")
        self.assertEqual(internal_port, ["2000", "2001"])
        self.assertEqual(external_port, None)

    def test_split_port_range_with_protocol(self):
        internal_port, external_port = split_port(
            "127.0.0.1:1000-1001:2000-2001/udp")
        self.assertEqual(internal_port, ["2000/udp", "2001/udp"])
        self.assertEqual(external_port,
                         [("127.0.0.1", "1000"), ("127.0.0.1", "1001")])

    def test_split_port_invalid(self):
        self.assertRaises(ValueError,
                          lambda: split_port("0.0.0.0:1000:2000:tcp"))

    def test_non_matching_length_port_ranges(self):
        self.assertRaises(
            ValueError,
            lambda: split_port("0.0.0.0:1000-1010:2000-2002/tcp")
        )

    def test_port_and_range_invalid(self):
        self.assertRaises(ValueError,
                          lambda: split_port("0.0.0.0:1000:2000-2002/tcp"))

    def test_port_only_with_colon(self):
        self.assertRaises(ValueError,
                          lambda: split_port(":80"))

    def test_host_only_with_colon(self):
        self.assertRaises(ValueError,
                          lambda: split_port("localhost:"))

    def test_build_port_bindings_with_one_port(self):
        port_bindings = build_port_bindings(["127.0.0.1:1000:1000"])
        self.assertEqual(port_bindings["1000"], [("127.0.0.1", "1000")])

    def test_build_port_bindings_with_matching_internal_ports(self):
        port_bindings = build_port_bindings(
            ["127.0.0.1:1000:1000", "127.0.0.1:2000:1000"])
        self.assertEqual(port_bindings["1000"],
                         [("127.0.0.1", "1000"), ("127.0.0.1", "2000")])

    def test_build_port_bindings_with_nonmatching_internal_ports(self):
        port_bindings = build_port_bindings(
            ["127.0.0.1:1000:1000", "127.0.0.1:2000:2000"])
        self.assertEqual(port_bindings["1000"], [("127.0.0.1", "1000")])
        self.assertEqual(port_bindings["2000"], [("127.0.0.1", "2000")])

    def test_build_port_bindings_with_port_range(self):
        port_bindings = build_port_bindings(["127.0.0.1:1000-1001:1000-1001"])
        self.assertEqual(port_bindings["1000"], [("127.0.0.1", "1000")])
        self.assertEqual(port_bindings["1001"], [("127.0.0.1", "1001")])

    def test_build_port_bindings_with_matching_internal_port_ranges(self):
        port_bindings = build_port_bindings(
            ["127.0.0.1:1000-1001:1000-1001", "127.0.0.1:2000-2001:1000-1001"])
        self.assertEqual(port_bindings["1000"],
                         [("127.0.0.1", "1000"), ("127.0.0.1", "2000")])
        self.assertEqual(port_bindings["1001"],
                         [("127.0.0.1", "1001"), ("127.0.0.1", "2001")])

    def test_build_port_bindings_with_nonmatching_internal_port_ranges(self):
        port_bindings = build_port_bindings(
            ["127.0.0.1:1000:1000", "127.0.0.1:2000:2000"])
        self.assertEqual(port_bindings["1000"], [("127.0.0.1", "1000")])
        self.assertEqual(port_bindings["2000"], [("127.0.0.1", "2000")])


class ExcludePathsTest(base.BaseTestCase):
    dirs = [
        'foo',
        'foo/bar',
        'bar',
    ]

    files = [
        'Dockerfile',
        'Dockerfile.alt',
        '.dockerignore',
        'a.py',
        'a.go',
        'b.py',
        'cde.py',
        'foo/a.py',
        'foo/b.py',
        'foo/bar/a.py',
        'bar/a.py',
    ]

    all_paths = set(dirs + files)

    def setUp(self):
        self.base = make_tree(self.dirs, self.files)

    def tearDown(self):
        shutil.rmtree(self.base)

    def exclude(self, patterns, dockerfile=None):
        return set(exclude_paths(self.base, patterns, dockerfile=dockerfile))

    def test_no_excludes(self):
        assert self.exclude(['']) == self.all_paths

    def test_no_dupes(self):
        paths = exclude_paths(self.base, ['!a.py'])
        assert sorted(paths) == sorted(set(paths))

    def test_wildcard_exclude(self):
        assert self.exclude(['*']) == set(['Dockerfile', '.dockerignore'])

    def test_exclude_dockerfile_dockerignore(self):
        """
        Even if the .dockerignore file explicitly says to exclude
        Dockerfile and/or .dockerignore, don't exclude them from
        the actual tar file.
        """
        assert self.exclude(['Dockerfile', '.dockerignore']) == self.all_paths

    def test_exclude_custom_dockerfile(self):
        """
        If we're using a custom Dockerfile, make sure that's not
        excluded.
        """
        assert self.exclude(['*'], dockerfile='Dockerfile.alt') == \
            set(['Dockerfile.alt', '.dockerignore'])

    def test_single_filename(self):
        assert self.exclude(['a.py']) == self.all_paths - set(['a.py'])

    # As odd as it sounds, a filename pattern with a trailing slash on the
    # end *will* result in that file being excluded.
    def test_single_filename_trailing_slash(self):
        assert self.exclude(['a.py/']) == self.all_paths - set(['a.py'])

    def test_wildcard_filename_start(self):
        assert self.exclude(['*.py']) == self.all_paths - set([
            'a.py', 'b.py', 'cde.py',
        ])

    def test_wildcard_with_exception(self):
        assert self.exclude(['*.py', '!b.py']) == self.all_paths - set([
            'a.py', 'cde.py',
        ])

    def test_wildcard_with_wildcard_exception(self):
        assert self.exclude(['*.*', '!*.go']) == self.all_paths - set([
            'a.py', 'b.py', 'cde.py', 'Dockerfile.alt',
        ])

    def test_wildcard_filename_end(self):
        assert self.exclude(['a.*']) == self.all_paths - set(['a.py', 'a.go'])

    def test_question_mark(self):
        assert self.exclude(['?.py']) == self.all_paths - set(['a.py', 'b.py'])

    def test_single_subdir_single_filename(self):
        assert self.exclude(['foo/a.py']) == self.all_paths - set(['foo/a.py'])

    def test_single_subdir_wildcard_filename(self):
        assert self.exclude(['foo/*.py']) == self.all_paths - set([
            'foo/a.py', 'foo/b.py',
        ])

    def test_wildcard_subdir_single_filename(self):
        assert self.exclude(['*/a.py']) == self.all_paths - set([
            'foo/a.py', 'bar/a.py',
        ])

    def test_wildcard_subdir_wildcard_filename(self):
        assert self.exclude(['*/*.py']) == self.all_paths - set([
            'foo/a.py', 'foo/b.py', 'bar/a.py',
        ])

    def test_directory(self):
        assert self.exclude(['foo']) == self.all_paths - set([
            'foo', 'foo/a.py', 'foo/b.py',
            'foo/bar', 'foo/bar/a.py',
        ])

    def test_directory_with_trailing_slash(self):
        assert self.exclude(['foo']) == self.all_paths - set([
            'foo', 'foo/a.py', 'foo/b.py',
            'foo/bar', 'foo/bar/a.py',
        ])

    def test_directory_with_single_exception(self):
        assert self.exclude(['foo', '!foo/bar/a.py']) == self.all_paths - set([
            'foo/a.py', 'foo/b.py',
        ])

    def test_directory_with_subdir_exception(self):
        assert self.exclude(['foo', '!foo/bar']) == self.all_paths - set([
            'foo/a.py', 'foo/b.py',
        ])

    def test_directory_with_wildcard_exception(self):
        assert self.exclude(['foo', '!foo/*.py']) == self.all_paths - set([
            'foo/bar', 'foo/bar/a.py',
        ])

    def test_subdirectory(self):
        assert self.exclude(['foo/bar']) == self.all_paths - set([
            'foo/bar', 'foo/bar/a.py',
        ])<|MERGE_RESOLUTION|>--- conflicted
+++ resolved
@@ -2,10 +2,6 @@
 import os.path
 import shutil
 import tempfile
-<<<<<<< HEAD
-=======
-import unittest
->>>>>>> 75cc50f0
 
 from docker.client import Client
 from docker.constants import DEFAULT_DOCKER_API_VERSION
@@ -126,7 +122,24 @@
         except TypeError as e:
             self.fail(e)
 
-<<<<<<< HEAD
+    def test_kwargs_from_env_no_cert_path(self):
+        try:
+            temp_dir = tempfile.mkdtemp()
+            cert_dir = os.path.join(temp_dir, '.docker')
+            shutil.copytree(TEST_CERT_DIR, cert_dir)
+
+            os.environ.update(HOME=temp_dir,
+                              DOCKER_CERT_PATH='',
+                              DOCKER_TLS_VERIFY='1')
+
+            kwargs = kwargs_from_env()
+            self.assertIn(cert_dir, kwargs['tls'].verify)
+            self.assertIn(cert_dir, kwargs['tls'].cert[0])
+            self.assertIn(cert_dir, kwargs['tls'].cert[1])
+        finally:
+            if temp_dir:
+                shutil.rmtree(temp_dir)
+
     def test_parse_env_file_proper(self):
         env_file = self.generate_tempfile(
             file_content='USER=jdoe\nPASS=secret')
@@ -148,25 +161,6 @@
         self.assertRaises(
             DockerException, parse_env_file, env_file)
         os.unlink(env_file)
-=======
-    def test_kwargs_from_env_no_cert_path(self):
-        try:
-            temp_dir = tempfile.mkdtemp()
-            cert_dir = os.path.join(temp_dir, '.docker')
-            shutil.copytree(TEST_CERT_DIR, cert_dir)
-
-            os.environ.update(HOME=temp_dir,
-                              DOCKER_CERT_PATH='',
-                              DOCKER_TLS_VERIFY='1')
-
-            kwargs = kwargs_from_env()
-            self.assertIn(cert_dir, kwargs['tls'].verify)
-            self.assertIn(cert_dir, kwargs['tls'].cert[0])
-            self.assertIn(cert_dir, kwargs['tls'].cert[1])
-        finally:
-            if temp_dir:
-                shutil.rmtree(temp_dir)
->>>>>>> 75cc50f0
 
     def test_convert_filters(self):
         tests = [
